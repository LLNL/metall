--- conflicted
+++ resolved
@@ -52,14 +52,9 @@
 
 int main() {
   {
-<<<<<<< HEAD
     metall::manager manager(metall::create_only, "/tmp/datastore/version_0");
-    auto pmap = manager.construct<metall_map_type>("map")(manager.get_allocator<>());
-=======
-    metall::manager manager(metall::create_only, "/tmp/datastore");
     auto pmap =
         manager.construct<metall_map_type>("map")(manager.get_allocator<>());
->>>>>>> 5e2a3faf
 
     (*pmap)[0] = metall_map_type::mapped_type(manager.get_allocator<>());
     pmap->at(0).vec.push_back(0);
