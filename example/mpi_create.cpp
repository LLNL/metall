// Copyright 2019 Lawrence Livermore National Security, LLC and other Metall
// Project Developers. See the top-level COPYRIGHT file for details.
//
// SPDX-License-Identifier: (Apache-2.0 OR MIT)

#include <metall/utility/metall_mpi_adaptor.hpp>

int main(int argc, char **argv) {
  ::MPI_Init(&argc, &argv);
  {
    // mpi_adaptor with the create mode fails if the directory exists.
<<<<<<< HEAD
    // This remove function fails if directory exists and created by a different number of MPI ranks.
    metall::utility::metall_mpi_adaptor::remove("/tmp/dir/metall_mpi");

    metall::utility::metall_mpi_adaptor mpi_adaptor(metall::create_only, "/tmp/dir/metall_mpi");
=======
    // This remove function fails if directory exists and created by a different
    // number of MPI ranks.
    metall::utility::metall_mpi_adaptor::remove("/tmp/metall_mpi");

    metall::utility::metall_mpi_adaptor mpi_adaptor(metall::create_only,
                                                    "/tmp/metall_mpi");
>>>>>>> 5e2a3faf
    auto &metall_manager = mpi_adaptor.get_local_manager();

    auto rank = metall_manager.construct<int>("my-rank")();
    ::MPI_Comm_rank(MPI_COMM_WORLD, rank);  // Stores my rank
  }
  ::MPI_Finalize();

  return 0;
}<|MERGE_RESOLUTION|>--- conflicted
+++ resolved
@@ -9,19 +9,12 @@
   ::MPI_Init(&argc, &argv);
   {
     // mpi_adaptor with the create mode fails if the directory exists.
-<<<<<<< HEAD
-    // This remove function fails if directory exists and created by a different number of MPI ranks.
+    // This remove function fails if directory exists and created by a different
+    // number of MPI ranks.
     metall::utility::metall_mpi_adaptor::remove("/tmp/dir/metall_mpi");
 
-    metall::utility::metall_mpi_adaptor mpi_adaptor(metall::create_only, "/tmp/dir/metall_mpi");
-=======
-    // This remove function fails if directory exists and created by a different
-    // number of MPI ranks.
-    metall::utility::metall_mpi_adaptor::remove("/tmp/metall_mpi");
-
     metall::utility::metall_mpi_adaptor mpi_adaptor(metall::create_only,
-                                                    "/tmp/metall_mpi");
->>>>>>> 5e2a3faf
+                                                    "/tmp/dir/metall_mpi");
     auto &metall_manager = mpi_adaptor.get_local_manager();
 
     auto rank = metall_manager.construct<int>("my-rank")();
