// Copyright 2019 Lawrence Livermore National Security, LLC and other Metall
// Project Developers. See the top-level COPYRIGHT file for details.
//
// SPDX-License-Identifier: (Apache-2.0 OR MIT)

#include <metall/utility/metall_mpi_adaptor.hpp>

int main(int argc, char **argv) {
  ::MPI_Init(&argc, &argv);
  {
<<<<<<< HEAD
    metall::utility::metall_mpi_adaptor mpi_adaptor(metall::open_only, "/tmp/dir/metall_mpi");
=======
    metall::utility::metall_mpi_adaptor mpi_adaptor(metall::open_only,
                                                    "/tmp/metall_mpi");
>>>>>>> 5e2a3faf
    auto &metall_manager = mpi_adaptor.get_local_manager();

    auto stored_rank = metall_manager.find<int>("my-rank").first;

    int rank;
    ::MPI_Comm_rank(MPI_COMM_WORLD, &rank);

    // The line below should print out:
    // "Rank x opened value x"
    // , where x is a number
    std::cout << "Rank " << rank << " opened value " << *stored_rank
              << std::endl;
  }
  ::MPI_Finalize();

  return 0;
}<|MERGE_RESOLUTION|>--- conflicted
+++ resolved
@@ -8,12 +8,8 @@
 int main(int argc, char **argv) {
   ::MPI_Init(&argc, &argv);
   {
-<<<<<<< HEAD
-    metall::utility::metall_mpi_adaptor mpi_adaptor(metall::open_only, "/tmp/dir/metall_mpi");
-=======
     metall::utility::metall_mpi_adaptor mpi_adaptor(metall::open_only,
-                                                    "/tmp/metall_mpi");
->>>>>>> 5e2a3faf
+                                                    "/tmp/dir/metall_mpi");
     auto &metall_manager = mpi_adaptor.get_local_manager();
 
     auto stored_rank = metall_manager.find<int>("my-rank").first;
