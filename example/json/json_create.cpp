// Copyright 2021 Lawrence Livermore National Security, LLC and other Metall
// Project Developers. See the top-level COPYRIGHT file for details.
//
// SPDX-License-Identifier: (Apache-2.0 OR MIT)

#include <iostream>
#include <metall/metall.hpp>
#include <metall/container/experimental/json/json.hpp>

using namespace metall::container::experimental;

int main() {
  std::string json_string = R"(
      {
        "pi": 3.141,
        "happy": true,
        "name": "Niels",
        "nothing": null,
        "answer": {
          "everything": 42
        },
        "list": [1, 0, 2],
        "object": {
          "currency": "USD",
          "value": 42.99
        }
      }
    )";

  std::cout << "Create" << std::endl;

<<<<<<< HEAD
  using metall_value_type = json::value<metall::manager::allocator_type<std::byte>>;
  metall::manager manager(metall::create_only, "/tmp/dir/test_0");

  auto *value = manager.construct<metall_value_type>(metall::unique_instance)
      (json::parse(json_string, manager.get_allocator()));
  json::pretty_print(std::cout, *value);
=======
  using metall_value_type =
      metall::json::value<metall::manager::allocator_type<std::byte>>;
  metall::manager manager(metall::create_only, "./test");

  auto *value = manager.construct<metall_value_type>(metall::unique_instance)(
      metall::json::parse(json_string, manager.get_allocator()));
  metall::json::pretty_print(std::cout, *value);
>>>>>>> 5e2a3faf

  value->as_object()["name"].as_string() = "Alice";  // Change a string value

  value->as_object()["temperature"] = 25.2;  // Insert a double value
  value->as_object()["unit"] = "celsius";    // Insert a string value

  value->as_object().erase("pi");  // Erase a value

  auto pos = value->as_object().find("happy");
  std::cout << "Happy? : " << pos->value() << std::endl;

  json::pretty_print(std::cout, *value);

  const auto clone(*value);
  std::cout << (clone == *value) << std::endl;

  return 0;
}<|MERGE_RESOLUTION|>--- conflicted
+++ resolved
@@ -29,22 +29,13 @@
 
   std::cout << "Create" << std::endl;
 
-<<<<<<< HEAD
-  using metall_value_type = json::value<metall::manager::allocator_type<std::byte>>;
-  metall::manager manager(metall::create_only, "/tmp/dir/test_0");
-
-  auto *value = manager.construct<metall_value_type>(metall::unique_instance)
-      (json::parse(json_string, manager.get_allocator()));
-  json::pretty_print(std::cout, *value);
-=======
   using metall_value_type =
       metall::json::value<metall::manager::allocator_type<std::byte>>;
-  metall::manager manager(metall::create_only, "./test");
+  metall::manager manager(metall::create_only, "./test/test_0");
 
   auto *value = manager.construct<metall_value_type>(metall::unique_instance)(
       metall::json::parse(json_string, manager.get_allocator()));
   metall::json::pretty_print(std::cout, *value);
->>>>>>> 5e2a3faf
 
   value->as_object()["name"].as_string() = "Alice";  // Change a string value
 
