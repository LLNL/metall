// Copyright 2019 Lawrence Livermore National Security, LLC and other Metall
// Project Developers. See the top-level COPYRIGHT file for details.
//
// SPDX-License-Identifier: (Apache-2.0 OR MIT)

#include <iostream>
#include <boost/container/string.hpp>
#include <metall/metall.hpp>
#include <string>

// String with Metall
using persistent_string =
    boost::container::basic_string<char, std::char_traits<char>,
                                   metall::manager::allocator_type<char>>;

int main() {
  {
<<<<<<< HEAD
    metall::manager manager(metall::create_only, "/tmp/datastore/version_0");
    auto pstr = manager.construct<persistent_string>("mystring")("Hello, World!", manager.get_allocator<>());
=======
    metall::manager manager(metall::create_only, "/tmp/datastore");
    auto pstr = manager.construct<persistent_string>("mystring")(
        "Hello, World!", manager.get_allocator<>());
>>>>>>> 5e2a3faf
    std::cout << *pstr << std::endl;
  }

  {
    metall::manager manager(metall::open_only, "/tmp/datastore/version_0");
    auto pstr = manager.find<persistent_string>("mystring").first;
    std::cout << *pstr << std::endl;
  }

  return 0;
}<|MERGE_RESOLUTION|>--- conflicted
+++ resolved
@@ -15,14 +15,9 @@
 
 int main() {
   {
-<<<<<<< HEAD
     metall::manager manager(metall::create_only, "/tmp/datastore/version_0");
-    auto pstr = manager.construct<persistent_string>("mystring")("Hello, World!", manager.get_allocator<>());
-=======
-    metall::manager manager(metall::create_only, "/tmp/datastore");
     auto pstr = manager.construct<persistent_string>("mystring")(
         "Hello, World!", manager.get_allocator<>());
->>>>>>> 5e2a3faf
     std::cout << *pstr << std::endl;
   }
 
