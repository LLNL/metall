--- conflicted
+++ resolved
@@ -29,13 +29,8 @@
     metall::manager::set_description("/tmp/dir/version_0", "description example 2");
 
     std::string buf;
-<<<<<<< HEAD
     metall::manager::get_description("/tmp/dir/version_0", &buf);
-    std::cout << buf << std::endl; // Shows "description example 2"
-=======
-    metall::manager::get_description("/tmp/dir", &buf);
     std::cout << buf << std::endl;  // Shows "description example 2"
->>>>>>> 5e2a3faf
   }
 
   return 0;
