--- conflicted
+++ resolved
@@ -10,15 +10,11 @@
 
 namespace metall {
 
-<<<<<<< HEAD
-/// \brief Metall manager type with the default template values
-=======
 /// \brief Basic Metall manager type
 //template <typename chunk_no_type, std::size_t chunk_size, typename kernel_allocator_type>
 //using basic_manager = basic_manager<chunk_no_type, chunk_size, kernel_allocator_type>;
 
 /// \brief Metall manager type
->>>>>>> b4273c94
 using manager = basic_manager<>;
 
 } // namespace metall
