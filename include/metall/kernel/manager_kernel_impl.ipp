// Copyright 2019 Lawrence Livermore National Security, LLC and other Metall Project Developers.
// See the top-level COPYRIGHT file for details.
//
// SPDX-License-Identifier: (Apache-2.0 OR MIT)

#ifndef METALL_DETAIL_KERNEL_MANAGER_KERNEL_IMPL_IPP
#define METALL_DETAIL_KERNEL_MANAGER_KERNEL_IMPL_IPP

#include <metall/kernel/manager_kernel_fwd.hpp>
#include <metall/logger.hpp>

namespace metall {
namespace kernel {

// -------------------------------------------------------------------------------- //
// Constructor
// -------------------------------------------------------------------------------- //
template <typename chnk_no, std::size_t chnk_sz>
manager_kernel<chnk_no, chnk_sz>::manager_kernel()
    : m_base_dir_path(),
      m_vm_region_size(0),
      m_vm_region(nullptr),
      m_segment_header(nullptr),
      m_named_object_directory(),
<<<<<<< HEAD
=======
      m_unique_object_directory(),
      m_anonymous_object_directory(),
>>>>>>> 39cd2ecb
      m_segment_storage(),
      m_segment_memory_allocator(&m_segment_storage),
      m_manager_metadata()
#if ENABLE_MUTEX_IN_METALL_MANAGER_KERNEL
    , m_object_directories_mutex()
#endif
{
  priv_validate_runtime_configuration();
}

template <typename chnk_no, std::size_t chnk_sz>
manager_kernel<chnk_no, chnk_sz>::~manager_kernel() noexcept {
  close();
}

// -------------------------------------------------------------------------------- //
// Public methods
// -------------------------------------------------------------------------------- //
template <typename chnk_no, std::size_t chnk_sz>
bool manager_kernel<chnk_no, chnk_sz>::create(const char *base_dir_path, const size_type vm_reserve_size) {
  return priv_create(base_dir_path, vm_reserve_size);
}

template <typename chnk_no, std::size_t chnk_sz>
bool manager_kernel<chnk_no, chnk_sz>::open_read_only(const char *base_dir_path) {
  return priv_open(base_dir_path, true, 0);
}

template <typename chnk_no, std::size_t chnk_sz>
bool manager_kernel<chnk_no, chnk_sz>::open(const char *base_dir_path,
<<<<<<< HEAD
                                                     const size_type vm_reserve_size_request) {
=======
                                            const size_type vm_reserve_size_request) {
>>>>>>> 39cd2ecb
  return priv_open(base_dir_path, false, vm_reserve_size_request);
}

template <typename chnk_no, std::size_t chnk_sz>
void manager_kernel<chnk_no, chnk_sz>::close() {
  if (priv_initialized()) {
    if (!m_segment_storage.read_only()) {
      priv_serialize_management_data();
      m_segment_storage.sync(true);
    }

    m_segment_storage.destroy();
    priv_deallocate_segment_header();
    priv_release_vm_region();

    if (!m_segment_storage.read_only()) {
      // This function must be called at the end
      priv_mark_properly_closed(m_base_dir_path);
    }
  }
}

template <typename chnk_no, std::size_t chnk_sz>
void manager_kernel<chnk_no, chnk_sz>::flush(const bool synchronous) {
  assert(priv_initialized());
  m_segment_storage.sync(synchronous);
}

template <typename chnk_no, std::size_t chnk_sz>
void *
manager_kernel<chnk_no, chnk_sz>::
allocate(const manager_kernel<chnk_no, chnk_sz>::size_type nbytes) {
  assert(priv_initialized());
  if (m_segment_storage.read_only()) return nullptr;

  const auto offset = m_segment_memory_allocator.allocate(nbytes);
  assert(offset >= 0);
  assert(offset + nbytes <= m_segment_storage.size());
  return priv_to_address(offset);
}

template <typename chnk_no, std::size_t chnk_sz>
void *
manager_kernel<chnk_no, chnk_sz>::
allocate_aligned(const manager_kernel<chnk_no, chnk_sz>::size_type nbytes,
                 const manager_kernel<chnk_no, chnk_sz>::size_type alignment) {
  assert(priv_initialized());
  if (m_segment_storage.read_only()) return nullptr;

  // This requirement could be removed, but it would need some work to do
  if (alignment > k_chunk_size) return nullptr;

  const auto offset = m_segment_memory_allocator.allocate_aligned(nbytes, alignment);
  if (offset == m_segment_memory_allocator.k_null_offset) {
    return nullptr;
  }
  assert(offset >= 0);
  assert(offset + nbytes <= m_segment_storage.size());

  auto *addr = priv_to_address(offset);
  assert((uint64_t)addr % alignment == 0);
  return addr;
}

template <typename chnk_no, std::size_t chnk_sz>
void manager_kernel<chnk_no, chnk_sz>::deallocate(void *addr) {
  assert(priv_initialized());
  if (m_segment_storage.read_only()) return;
  if (!addr) return;
  m_segment_memory_allocator.deallocate(priv_to_offset(addr));
}

template <typename chnk_no, std::size_t chnk_sz>
template <typename T>
std::pair<T *, typename manager_kernel<chnk_no, chnk_sz>::size_type>
manager_kernel<chnk_no, chnk_sz>::find(char_ptr_holder_type name) const {
  assert(priv_initialized());

  if (name.is_anonymous()) {
    return std::make_pair(nullptr, 0);
  }

  if (name.is_unique()) {
    auto itr = m_unique_object_directory.find(gen_type_name<T>());
    if (itr != m_unique_object_directory.end()) {
      auto *const addr = reinterpret_cast<T *>(priv_to_address(itr->offset()));
      const auto length = itr->length();
      return std::make_pair(addr, length);
    }
  } else {
    auto itr = m_named_object_directory.find(name.get());
    if (itr != m_named_object_directory.end()) {
      auto *const addr = reinterpret_cast<T *>(priv_to_address(itr->offset()));
      const auto length = itr->length();
      return std::make_pair(addr, length);
    }
  }

  return std::make_pair(nullptr, 0);
}

template <typename chnk_no, std::size_t chnk_sz>
template <typename T>
bool manager_kernel<chnk_no, chnk_sz>::destroy(char_ptr_holder_type name) {
  assert(priv_initialized());
  if (m_segment_storage.read_only()) return false;

  if (name.is_anonymous()) {
    return false;
  }

  return priv_destroy_and_update_object_directory_by_name<T>(name);
}

template <typename chnk_no, std::size_t chnk_sz>
template <typename T>
bool manager_kernel<chnk_no, chnk_sz>::destroy_ptr(const T *ptr) {
  assert(priv_initialized());
  if (m_segment_storage.read_only()) return false;

  return priv_destroy_and_update_object_directory_by_offset<T>(priv_to_offset(ptr));
}

template <typename chnk_no, std::size_t chnk_sz>
template <typename T>
const typename manager_kernel<chnk_no, chnk_sz>::char_type *
manager_kernel<chnk_no, chnk_sz>::get_instance_name(const T *ptr) const {

  auto nitr = m_named_object_directory.find(priv_to_offset(ptr));
  if (nitr != m_named_object_directory.end()) {
    return nitr->name().c_str();
  }

  auto uitr = m_unique_object_directory.find(priv_to_offset(ptr));
  if (uitr != m_unique_object_directory.end()) {
    return uitr->name().c_str();
  }

  return nullptr; // This is not error, anonymous object or non-constructed object
}

template <typename chnk_no, std::size_t chnk_sz>
template <typename T>
typename manager_kernel<chnk_no, chnk_sz>::instance_kind
manager_kernel<chnk_no, chnk_sz>::get_instance_kind(const T *ptr) const {
  if (m_named_object_directory.count(priv_to_offset(ptr)) > 0) {
    return instance_kind::named_kind;
  }

  if (m_unique_object_directory.count(priv_to_offset(ptr)) > 0) {
    return instance_kind::unique_kind;
  }

  if (m_anonymous_object_directory.count(priv_to_offset(ptr)) > 0) {
    return instance_kind::anonymous_kind;
  }

  logger::out(logger::level::error, __FILE__, __LINE__, "Invalid pointer");
  return instance_kind();
}

template <typename chnk_no, std::size_t chnk_sz>
template <typename T>
typename manager_kernel<chnk_no, chnk_sz>::size_type
manager_kernel<chnk_no, chnk_sz>::get_instance_length(const T *ptr) const {
  {
    auto itr = m_named_object_directory.find(priv_to_offset(ptr));
    if (itr != m_named_object_directory.end()) {
      assert(itr->length() > 0);
      return itr->length();
    }
  }

  {
    auto itr = m_unique_object_directory.find(priv_to_offset(ptr));
    if (itr != m_unique_object_directory.end()) {
      assert(itr->length() > 0);
      return itr->length();
    }
  }

  {
    auto itr = m_anonymous_object_directory.find(priv_to_offset(ptr));
    if (itr != m_anonymous_object_directory.end()) {
      assert(itr->length() > 0);
      return itr->length();
    }
  }

  return 0; // Won't treat as an error
}

template <typename chnk_no, std::size_t chnk_sz>
template <typename T>
bool
manager_kernel<chnk_no, chnk_sz>::is_instance_type(const void *const ptr) const {
  {
    auto itr = m_named_object_directory.find(priv_to_offset(ptr));
    if (itr != m_named_object_directory.end()) {
      return itr->type_id() == gen_type_id<T>();
    }
  }

  {
    auto itr = m_unique_object_directory.find(priv_to_offset(ptr));
    if (itr != m_unique_object_directory.end()) {
      return itr->type_id() == gen_type_id<T>();
    }
  }

  {
    auto itr = m_anonymous_object_directory.find(priv_to_offset(ptr));
    if (itr != m_anonymous_object_directory.end()) {
      return itr->type_id() == gen_type_id<T>();
    }
  }

  return false;
}

template <typename chnk_no, std::size_t chnk_sz>
template <typename T>
<<<<<<< HEAD
T *manager_kernel<chnk_no, chnk_sz>::generic_construct(char_ptr_holder_type name,
                                                                const size_type num,
                                                                const bool try2find,
                                                                const bool dothrow,
                                                                util::in_place_interface &table) {
  assert(priv_initialized());
=======
bool manager_kernel<chnk_no, chnk_sz>::get_instance_description(const T *ptr, std::string *description) const {
  {
    auto itr = m_named_object_directory.find(priv_to_offset(ptr));
    if (itr != m_named_object_directory.end()) {
      *description = itr->description();
      return true;
    }
  }
>>>>>>> 39cd2ecb

  {
    auto itr = m_unique_object_directory.find(priv_to_offset(ptr));
    if (itr != m_unique_object_directory.end()) {
      *description = itr->description();
      return true;
    }
  }

  {
    auto itr = m_anonymous_object_directory.find(priv_to_offset(ptr));
    if (itr != m_anonymous_object_directory.end()) {
      *description = itr->description();
      return true;
    }
  }

  return false;
}

template <typename chnk_no, std::size_t chnk_sz>
template <typename T>
bool manager_kernel<chnk_no, chnk_sz>::set_instance_description(const T *ptr, const std::string& description) {
  if (m_segment_storage.read_only()) return false;

  return (m_named_object_directory.set_description(m_named_object_directory.find(priv_to_offset(ptr)), description)
      || m_unique_object_directory.set_description(m_unique_object_directory.find(priv_to_offset(ptr)), description)
      || m_anonymous_object_directory.set_description(m_anonymous_object_directory.find(priv_to_offset(ptr)),
                                                      description));
}

template <typename chnk_no, std::size_t chnk_sz>
typename manager_kernel<chnk_no, chnk_sz>::size_type
manager_kernel<chnk_no, chnk_sz>::get_num_named_objects() const {
  return m_named_object_directory.size();
}

template <typename chnk_no, std::size_t chnk_sz>
typename manager_kernel<chnk_no, chnk_sz>::size_type
manager_kernel<chnk_no, chnk_sz>::get_num_unique_objects() const {
  return m_unique_object_directory.size();
}

template <typename chnk_no, std::size_t chnk_sz>
typename manager_kernel<chnk_no, chnk_sz>::size_type
manager_kernel<chnk_no, chnk_sz>::get_num_anonymous_objects() const {
  return m_anonymous_object_directory.size();
}

template <typename chnk_no, std::size_t chnk_sz>
typename manager_kernel<chnk_no, chnk_sz>::const_named_iterator
manager_kernel<chnk_no, chnk_sz>::named_begin() const {
  return m_named_object_directory.begin();
}

template <typename chnk_no, std::size_t chnk_sz>
typename manager_kernel<chnk_no, chnk_sz>::const_named_iterator
manager_kernel<chnk_no, chnk_sz>::named_end() const {
  return m_named_object_directory.end();
}

template <typename chnk_no, std::size_t chnk_sz>
typename manager_kernel<chnk_no, chnk_sz>::const_unique_iterator
manager_kernel<chnk_no, chnk_sz>::unique_begin() const {
  return m_unique_object_directory.begin();
}

template <typename chnk_no, std::size_t chnk_sz>
typename manager_kernel<chnk_no, chnk_sz>::const_unique_iterator
manager_kernel<chnk_no, chnk_sz>::unique_end() const {
  return m_unique_object_directory.end();
}

template <typename chnk_no, std::size_t chnk_sz>
typename manager_kernel<chnk_no, chnk_sz>::const_anonymous_iterator
manager_kernel<chnk_no, chnk_sz>::anonymous_begin() const {
  return m_anonymous_object_directory.begin();
}

template <typename chnk_no, std::size_t chnk_sz>
typename manager_kernel<chnk_no, chnk_sz>::const_anonymous_iterator
manager_kernel<chnk_no, chnk_sz>::anonymous_end() const {
  return m_anonymous_object_directory.end();
}

template <typename chnk_no, std::size_t chnk_sz>
template <typename T>
T *manager_kernel<chnk_no, chnk_sz>::generic_construct(char_ptr_holder_type name,
                                                       const size_type num,
                                                       const bool try2find,
                                                       const bool dothrow,
                                                       util::in_place_interface &table) {
  assert(priv_initialized());
  return priv_construct_and_update_object_directory<T>(name, num, try2find, dothrow, table);
}

template <typename chnk_no, std::size_t chnk_sz>
<<<<<<< HEAD
typename manager_kernel<chnk_no, chnk_sz>::segment_header_type *
=======
const typename manager_kernel<chnk_no, chnk_sz>::segment_header_type *
>>>>>>> 39cd2ecb
manager_kernel<chnk_no, chnk_sz>::get_segment_header() const {
  return reinterpret_cast<segment_header_type *>(m_segment_header);
}

template <typename chnk_no, std::size_t chnk_sz>
<<<<<<< HEAD
=======
const void *
manager_kernel<chnk_no, chnk_sz>::get_segment() const {
  return m_segment_storage.get_segment();
}

template <typename chnk_no, std::size_t chnk_sz>
>>>>>>> 39cd2ecb
bool manager_kernel<chnk_no, chnk_sz>::snapshot(const char *destination_base_dir_path) {
  assert(priv_initialized());
  m_segment_storage.sync(true);
  priv_serialize_management_data();

  if (!util::create_directory(priv_make_top_dir_path(destination_base_dir_path))) {
    logger::out(logger::level::error, __FILE__, __LINE__,
                "Failed to create directory: " + std::string(destination_base_dir_path));
    return false;
  }

  // Copy only core directory first
  if (!util::clone_file(priv_make_core_dir_path(m_base_dir_path),
<<<<<<< HEAD
                        priv_make_core_dir_path(destination_base_dir_path),true)) {
=======
                        priv_make_core_dir_path(destination_base_dir_path), true)) {
>>>>>>> 39cd2ecb
    std::stringstream ss;
    ss << "Failed to copy " << priv_make_top_dir_path(m_base_dir_path) << " to "
       << priv_make_top_dir_path(destination_base_dir_path);
    logger::out(logger::level::error, __FILE__, __LINE__, ss.str());
  }

  // Make a new metadata
  json_store meta_data;
  if (!priv_set_uuid(&meta_data)) return false;
  if (!priv_set_version(&meta_data)) return false;
  if (!priv_write_management_metadata(destination_base_dir_path, meta_data)) return false;

  // Finally, mark it as properly-closed
  if (!priv_mark_properly_closed(destination_base_dir_path)) {
    logger::out(logger::level::error, __FILE__, __LINE__, "Failed to create a properly closed mark");
    return false;
  }

  return true;
}

template <typename chnk_no, std::size_t chnk_sz>
bool manager_kernel<chnk_no, chnk_sz>::copy(const char *source_base_dir_path,
<<<<<<< HEAD
                                                     const char *destination_base_dir_path) {
=======
                                            const char *destination_base_dir_path) {
>>>>>>> 39cd2ecb
  return priv_copy_data_store(source_base_dir_path, destination_base_dir_path, true);
}

template <typename chnk_no, std::size_t chnk_sz>
std::future<bool>
manager_kernel<chnk_no, chnk_sz>::copy_async(const char *source_dir_path,
<<<<<<< HEAD
                                                      const char *destination_dir_path) {
=======
                                             const char *destination_dir_path) {
>>>>>>> 39cd2ecb
  return std::async(std::launch::async, copy, source_dir_path, destination_dir_path);
}

template <typename chnk_no, std::size_t chnk_sz>
bool manager_kernel<chnk_no, chnk_sz>::remove(const char *base_dir_path) {
  return priv_remove_data_store(base_dir_path);
}

template <typename chnk_no, std::size_t chnk_sz>
std::future<bool> manager_kernel<chnk_no, chnk_sz>::remove_async(const char *base_dir_path) {
  return std::async(std::launch::async, remove, base_dir_path);
}

template <typename chnk_no, std::size_t chnk_sz>
bool manager_kernel<chnk_no, chnk_sz>::consistent(const char *dir_path) {
  return priv_consistent(dir_path);
}

template <typename chnk_no, std::size_t chnk_sz>
std::string manager_kernel<chnk_no, chnk_sz>::get_uuid() const {
  return self_type::get_uuid(m_base_dir_path);
}

template <typename chnk_no, std::size_t chnk_sz>
std::string manager_kernel<chnk_no, chnk_sz>::get_uuid(const char *dir_path) {
  json_store meta_data;
  if (!priv_read_management_metadata(dir_path, &meta_data)) {
    logger::out(logger::level::error,
                __FILE__,
                __LINE__,
                "Cannot read management metadata in " + std::string(dir_path));
    return "";
  }
  return priv_get_uuid(meta_data);
}

template <typename chnk_no, std::size_t chnk_sz>
version_type manager_kernel<chnk_no, chnk_sz>::get_version() const {
  return self_type::get_version(m_base_dir_path);
}

template <typename chnk_no, std::size_t chnk_sz>
version_type manager_kernel<chnk_no, chnk_sz>::get_version(const char *dir_path) {
  json_store meta_data;
  if (!priv_read_management_metadata(dir_path, &meta_data)) {
    logger::out(logger::level::error,
                __FILE__,
                __LINE__,
                "Cannot read management metadata in " + std::string(dir_path));
    return 0;
  }
  const auto version = priv_get_version(meta_data);
  return (version == detail::k_error_version) ? 0 : version;
}

template <typename chnk_no, std::size_t chnk_sz>
bool manager_kernel<chnk_no, chnk_sz>::get_description(const std::string &base_dir_path, std::string *description) {
  return priv_read_description(base_dir_path, description);
}

template <typename chnk_no, std::size_t chnk_sz>
bool manager_kernel<chnk_no, chnk_sz>::get_description(std::string *description) const {
  return priv_read_description(m_base_dir_path, description);
}

template <typename chnk_no, std::size_t chnk_sz>
bool manager_kernel<chnk_no, chnk_sz>::set_description(const std::string &base_dir_path,
                                                         const std::string &description) {
  return priv_write_description(base_dir_path, description);
}

template <typename chnk_no, std::size_t chnk_sz>
bool manager_kernel<chnk_no, chnk_sz>::set_description(const std::string &description) {
  return set_description(m_base_dir_path, description);
}

template <typename chnk_no, std::size_t chnk_sz>
typename manager_kernel<chnk_no, chnk_sz>::named_object_attr_accessor_type
manager_kernel<chnk_no, chnk_sz>::access_named_object_attribute(const std::string &base_dir_path) {
  return named_object_attr_accessor_type(priv_make_core_file_name(base_dir_path, k_named_object_directory_prefix));
}

template <typename chnk_no, std::size_t chnk_sz>
typename manager_kernel<chnk_no, chnk_sz>::unique_object_attr_accessor_type
manager_kernel<chnk_no, chnk_sz>::access_unique_object_attribute(const std::string &base_dir_path) {
  return unique_object_attr_accessor_type(priv_make_core_file_name(base_dir_path, k_unique_object_directory_prefix));
}

template <typename chnk_no, std::size_t chnk_sz>
typename manager_kernel<chnk_no, chnk_sz>::anonymous_object_attr_accessor_type
manager_kernel<chnk_no, chnk_sz>::access_anonymous_object_attribute(const std::string &base_dir_path) {
  return anonymous_object_attr_accessor_type(priv_make_core_file_name(base_dir_path, k_anonymous_object_directory_prefix));
}

// -------------------------------------------------------------------------------- //
// Private methods
// -------------------------------------------------------------------------------- //
template <typename chnk_no, std::size_t chnk_sz>
<<<<<<< HEAD
std::string
manager_kernel<chnk_no, chnk_sz>::priv_make_top_dir_path(const std::string &base_dir_path) {
  return base_dir_path + "/" + k_datastore_top_dir_name;
}

template <typename chnk_no, std::size_t chnk_sz>
std::string
manager_kernel<chnk_no, chnk_sz>::priv_make_top_level_file_name(const std::string &base_dir_path,
                                                                         const std::string &item_name) {
  return priv_make_top_dir_path(base_dir_path) + "/" + item_name;
=======
typename manager_kernel<chnk_no, chnk_sz>::difference_type
manager_kernel<chnk_no, chnk_sz>::priv_to_offset(const void *const ptr) const {
  return static_cast<char *>(const_cast<void *>(ptr)) - static_cast<char *>(m_segment_storage.get_segment());
}

template <typename chnk_no, std::size_t chnk_sz>
void *manager_kernel<chnk_no, chnk_sz>::priv_to_address(const difference_type offset) const {
  return static_cast<char *>(m_segment_storage.get_segment()) + offset;
>>>>>>> 39cd2ecb
}

template <typename chnk_no, std::size_t chnk_sz>
std::string
<<<<<<< HEAD
manager_kernel<chnk_no, chnk_sz>::priv_make_core_dir_path(const std::string &base_dir_path) {
  return priv_make_top_dir_path(base_dir_path) + "/" + k_datastore_core_dir_name;
=======
manager_kernel<chnk_no, chnk_sz>::priv_make_top_dir_path(const std::string &base_dir_path) {
  return base_dir_path + "/" + k_datastore_top_dir_name;
>>>>>>> 39cd2ecb
}

template <typename chnk_no, std::size_t chnk_sz>
std::string
<<<<<<< HEAD
manager_kernel<chnk_no, chnk_sz>::priv_make_core_file_name(const std::string &base_dir_path,
                                                                    const std::string &item_name) {
  return priv_make_core_dir_path(base_dir_path) + "/" + item_name;
}

template <typename chnk_no, std::size_t chnk_sz>
=======
manager_kernel<chnk_no, chnk_sz>::priv_make_top_level_file_name(const std::string &base_dir_path,
                                                                const std::string &item_name) {
  return priv_make_top_dir_path(base_dir_path) + "/" + item_name;
}

template <typename chnk_no, std::size_t chnk_sz>
std::string
manager_kernel<chnk_no, chnk_sz>::priv_make_core_dir_path(const std::string &base_dir_path) {
  return priv_make_top_dir_path(base_dir_path) + "/" + k_datastore_core_dir_name;
}

template <typename chnk_no, std::size_t chnk_sz>
std::string
manager_kernel<chnk_no, chnk_sz>::priv_make_core_file_name(const std::string &base_dir_path,
                                                           const std::string &item_name) {
  return priv_make_core_dir_path(base_dir_path) + "/" + item_name;
}

template <typename chnk_no, std::size_t chnk_sz>
>>>>>>> 39cd2ecb
bool
manager_kernel<chnk_no, chnk_sz>::priv_init_datastore_directory(const std::string &base_dir_path) {
  // Create the base directory if needed
  if (!util::create_directory(base_dir_path)) {
    logger::out(logger::level::critical, __FILE__, __LINE__, "Failed to create directory: " + base_dir_path);
    return false;
  }

  // Remove existing directory to certainly create a new data store
  if (!remove(base_dir_path.c_str())) {
    logger::out(logger::level::critical, __FILE__, __LINE__, "Failed to remove a directory: " + base_dir_path);
    return false;
  }

  // Create the data store directory if needed
  if (!util::create_directory(priv_make_core_dir_path(base_dir_path))) {
    logger::out(logger::level::critical,
                __FILE__,
                __LINE__,
                "Failed to create directory: " + priv_make_core_dir_path(base_dir_path));
    return false;
  }

  return true;
}

template <typename chnk_no, std::size_t chnk_sz>
bool manager_kernel<chnk_no, chnk_sz>::priv_initialized() const {
  assert(!m_base_dir_path.empty());
  assert(m_segment_storage.get_segment());
  return (m_vm_region && m_vm_region_size > 0 && m_segment_header && m_segment_storage.size() > 0);
}

template <typename chnk_no, std::size_t chnk_sz>
bool manager_kernel<chnk_no, chnk_sz>::priv_validate_runtime_configuration() const {
  const auto system_page_size = util::get_page_size();
  if (system_page_size <= 0) {
    logger::out(logger::level::critical, __FILE__, __LINE__, "Failed to get the system page size");
    return false;
  }

  if (k_chunk_size % system_page_size != 0) {
    logger::out(logger::level::critical,
                __FILE__,
                __LINE__,
                "The chunk size must be a multiple of the system page size");
    return false;
  }

  if (m_segment_storage.page_size() > k_chunk_size) {
    logger::out(logger::level::critical,
                __FILE__,
                __LINE__,
                "The page size of the segment storage must be equal or smaller than the chunk size");
    return false;
  }

  if (m_segment_storage.page_size() % system_page_size != 0) {
    logger::out(logger::level::critical,
                __FILE__,
                __LINE__,
                "The page size of the segment storage must be a multiple of the system page size");
    return false;
  }

  return true;
}

template <typename chnk_no, std::size_t chnk_sz>
bool manager_kernel<chnk_no, chnk_sz>::priv_consistent(const std::string &base_dir_path) {
  json_store metadata;
  return priv_properly_closed(base_dir_path) && (priv_read_management_metadata(base_dir_path, &metadata)
      && priv_check_version(metadata));
}

template <typename chnk_no, std::size_t chnk_sz>
bool manager_kernel<chnk_no, chnk_sz>::priv_check_version(const json_store &metadata_json) {
  return priv_get_version(metadata_json) == version_type(METALL_VERSION);
}

template <typename chnk_no, std::size_t chnk_sz>
bool manager_kernel<chnk_no, chnk_sz>::priv_properly_closed(const std::string &base_dir_path) {
  return util::file_exist(priv_make_top_level_file_name(base_dir_path, k_properly_closed_mark_file_name));
}

template <typename chnk_no, std::size_t chnk_sz>
bool manager_kernel<chnk_no, chnk_sz>::priv_mark_properly_closed(const std::string &base_dir_path) {
  return util::create_file(priv_make_top_level_file_name(base_dir_path, k_properly_closed_mark_file_name));
}

template <typename chnk_no, std::size_t chnk_sz>
bool manager_kernel<chnk_no, chnk_sz>::priv_unmark_properly_closed(const std::string &base_dir_path) {
  return util::remove_file(priv_make_top_level_file_name(base_dir_path, k_properly_closed_mark_file_name));
}

template <typename chnk_no, std::size_t chnk_sz>
bool
manager_kernel<chnk_no, chnk_sz>::priv_reserve_vm_region(const size_type nbytes) {
  // Align the VM region to the page size to decrease the implementation cost of some features, such as
  // supporting Umap and aligned allocation
  const auto alignment = k_chunk_size;

  assert(alignment > 0);
  m_vm_region_size = util::round_up(nbytes, alignment);
  m_vm_region = util::reserve_aligned_vm_region(alignment, m_vm_region_size);
  if (!m_vm_region) {
    logger::out(logger::level::critical,
                __FILE__,
                __LINE__,
                "Cannot reserve a VM region " + std::to_string(nbytes) + " bytes");
    m_vm_region_size = 0;
    return false;
  }
  assert(reinterpret_cast<uint64_t>(m_vm_region) % alignment == 0);

  return true;
}

template <typename chnk_no, std::size_t chnk_sz>
bool
manager_kernel<chnk_no, chnk_sz>::priv_release_vm_region() {

  if (!util::munmap(m_vm_region, m_vm_region_size, false)) {
    logger::out(logger::level::critical,
                __FILE__,
                __LINE__,
                "Cannot release a VM region " + std::to_string((uint64_t)m_vm_region) + ", "
                    + std::to_string(m_vm_region_size) + " bytes.");
    return false;
  }
  m_vm_region = nullptr;
  m_vm_region_size = 0;

  return true;
}

template <typename chnk_no, std::size_t chnk_sz>
bool
manager_kernel<chnk_no, chnk_sz>::priv_allocate_segment_header(void *const addr) {

  if (!addr) {
    return false;
  }

  if (util::map_anonymous_write_mode(addr, k_segment_header_size, MAP_FIXED) != addr) {
    logger::out(logger::level::critical, __FILE__, __LINE__, "Cannot allocate segment header");
    return false;
  }
  m_segment_header = reinterpret_cast<segment_header_type *>(addr);

  new(m_segment_header) segment_header_type();
  m_segment_header->manager_kernel_address = this;

  return true;
}

template <typename chnk_no, std::size_t chnk_sz>
bool
manager_kernel<chnk_no, chnk_sz>::priv_deallocate_segment_header() {
<<<<<<< HEAD
  m_segment_header->~segment_header_type();
=======
  std::destroy_at(&m_segment_header);
>>>>>>> 39cd2ecb
  const auto ret = util::munmap(m_segment_header, k_segment_header_size, false);
  m_segment_header = nullptr;
  if (!ret) {
    logger::out(logger::level::error, __FILE__, __LINE__, "Failed to deallocate segment header");
  }
  return ret;
}

template <typename chnk_no, std::size_t chnk_sz>
template <typename T>
T *
manager_kernel<chnk_no, chnk_sz>::
<<<<<<< HEAD
priv_generic_named_construct(const char_type *const name,
                             const size_type num,
                             const bool try2find,
                             const bool, // TODO implement 'dothrow'
                             util::in_place_interface &table) {
=======
priv_construct_and_update_object_directory(char_ptr_holder_type name,
                                           size_type length,
                                           bool try2find,
                                           bool, // This function does not throw
                                           util::in_place_interface &table) {
>>>>>>> 39cd2ecb
  void *ptr = nullptr;
  {
#if ENABLE_MUTEX_IN_METALL_MANAGER_KERNEL
    lock_guard_type guard(m_object_directories_mutex);
#endif

    if (!name.is_anonymous()) {
      auto *const found_addr = find<T>(name).first;
      if (found_addr) {
        if (try2find) {
          return found_addr;
        }
        return nullptr; // this is not error always --- could have been allocated by another thread.
      }
    }

    ptr = allocate(length * sizeof(T));
    const auto offset = priv_to_offset(ptr);
    if (!priv_update_object_directory_no_mutex<T>(name, offset, length)) {
      deallocate(ptr);
      return nullptr; // Critical error
    }
  }

  // To prevent memory leak, deallocates the memory when array_construct throws exception
  std::unique_ptr<void, std::function<void(void *)>> ptr_holder(ptr, [this](void *const ptr) {
    deallocate(ptr);
  });

  // Constructs each object in the allocated memory
  // When T's constructor throws execption, this function calls T's destrocutor and rethrows an exception
  util::array_construct(ptr, length, table);

  ptr_holder.release(); // release the poiter since the construction was successful

  return static_cast<T *>(ptr);
}

template <typename chnk_no, std::size_t chnk_sz>
template <typename T>
bool manager_kernel<chnk_no, chnk_sz>::priv_update_object_directory_no_mutex(char_ptr_holder_type name,
                                                                             const difference_type offset,
                                                                             size_type length) {
  if (name.is_anonymous()) {
    if (!m_anonymous_object_directory.insert("", offset, length, gen_type_id<T>())) {
      logger::out(logger::level::critical,
                  __FILE__,
                  __LINE__,
                  "Failed to insert an entry into the anonymous object table");
      return false;
    }
  } else if (name.is_unique()) {
    if (!m_unique_object_directory.insert(gen_type_name<T>(), offset, length, gen_type_id<T>())) {
      logger::out(logger::level::critical,
                  __FILE__,
                  __LINE__,
                  "Failed to insert an entry into the unique object table");
      return false;
    }
  } else {
    if (std::string(name.get()).empty()) {
      logger::out(logger::level::warning, __FILE__, __LINE__, "Empty name is invalid for nambed object");
      return false;
    }

    if (!m_named_object_directory.insert(name.get(), offset, length, gen_type_id<T>())) {
      logger::out(logger::level::critical, __FILE__, __LINE__, "Failed to insert an entry into the named object table");
      return false;
    }
  }

  return true;
}

template <typename chnk_no, std::size_t chnk_sz>
template <typename T>
bool manager_kernel<chnk_no, chnk_sz>::priv_destroy_and_update_object_directory_by_name(char_ptr_holder_type name) {
  T *addr = nullptr;
  size_type length = 0;

  {
#if ENABLE_MUTEX_IN_METALL_MANAGER_KERNEL
    lock_guard_type guard(m_object_directories_mutex);
#endif

    std::tie(addr, length) = find<T>(name);
    if (!addr) {
      return false; // could have been destroyed by another thread.
    }

    if (!m_named_object_directory.erase(priv_to_offset(addr))
        && !m_unique_object_directory.erase(priv_to_offset(addr))
        && !m_anonymous_object_directory.erase(priv_to_offset(addr))) {
      logger::out(logger::level::critical, __FILE__, __LINE__, "Failed to erase an entry from object directories");
      return false;
    }
  }

  priv_destruct_and_free_memory<T>(priv_to_offset(addr), length);

  return true;
}

template <typename chnk_no, std::size_t chnk_sz>
<<<<<<< HEAD
bool manager_kernel<chnk_no, chnk_sz>::priv_open(const char *base_dir_path,
                                                          const bool read_only,
                                                          const size_type vm_reserve_size_request) {
=======
template <typename T>
bool manager_kernel<chnk_no, chnk_sz>::priv_destroy_and_update_object_directory_by_offset(difference_type offset) {
  size_type length = 0;

  {
#if ENABLE_MUTEX_IN_METALL_MANAGER_KERNEL
    lock_guard_type guard(m_object_directories_mutex);
#endif
    length = get_instance_length(priv_to_address(offset));
    if (length == 0) {
      return false;
    }

    if (!m_named_object_directory.erase(offset)
        && !m_unique_object_directory.erase(offset)
        && !m_anonymous_object_directory.erase(offset)) {
      logger::out(logger::level::critical, __FILE__, __LINE__, "Failed to erase an entry from object directories");
      return false;
    }
  }

  priv_destruct_and_free_memory<T>(offset, length);

  return true;
}

template <typename chnk_no, std::size_t chnk_sz>
template <typename T>
void manager_kernel<chnk_no, chnk_sz>::priv_destruct_and_free_memory(const difference_type offset,
                                                                     const size_type length) {
  auto *object = static_cast<T *>(priv_to_address(offset));
  // Destruct each object, can throw
  std::destroy(&object[0], &object[length]);
  // Finally, deallocate the memory
  m_segment_memory_allocator.deallocate(offset);
}

template <typename chnk_no, std::size_t chnk_sz>
bool manager_kernel<chnk_no, chnk_sz>::priv_open(const char *base_dir_path,
                                                 const bool read_only,
                                                 const size_type vm_reserve_size_request) {
>>>>>>> 39cd2ecb
  if (!priv_validate_runtime_configuration()) {
    return false;
  }

  if (!priv_read_management_metadata(base_dir_path, &m_manager_metadata)) {
    logger::out(logger::level::critical, __FILE__, __LINE__, "Failed to read management metadata");
    return false;
  }

  if (!priv_check_version(m_manager_metadata)) {
    std::stringstream ss;
    ss << "Invalid version — it was created by Metall v" << to_version_string(priv_get_version(m_manager_metadata))
       << " (currently using v" << to_version_string(METALL_VERSION) << ")";
    logger::out(logger::level::critical, __FILE__, __LINE__, ss.str());
    return false;
  }

  if (!priv_properly_closed(base_dir_path)) {
    logger::out(logger::level::critical, __FILE__, __LINE__,
                "Inconsistent data store — it was not closed properly and might have been collapsed.");
    return false;
  }

  m_base_dir_path = base_dir_path;

  const size_type existing_segment_size = segment_storage_type::get_size(priv_make_core_file_name(
      m_base_dir_path,
      k_segment_prefix));
  const size_type vm_reserve_size = (read_only) ? existing_segment_size + k_segment_header_size
                                                : std::max(existing_segment_size + k_segment_header_size,
                                                           vm_reserve_size_request);

  if (!priv_reserve_vm_region(vm_reserve_size)) {
    return false;
  }

  if (!priv_allocate_segment_header(m_vm_region)) {
    priv_release_vm_region();
    return false;
  }

  // Clear the consistent mark before opening with the write mode
  if (!read_only && !priv_unmark_properly_closed(m_base_dir_path)) {
    logger::out(logger::level::critical,
                __FILE__,
                __LINE__,
                "Failed to erase the properly close mark before opening");
    priv_deallocate_segment_header();
    priv_release_vm_region();
    return false;
  }

  if (!m_segment_storage.open(priv_make_core_file_name(m_base_dir_path, k_segment_prefix),
                              m_vm_region_size - k_segment_header_size,
                              static_cast<char *>(m_vm_region) + k_segment_header_size,
                              read_only)) {
    priv_deallocate_segment_header();
    priv_release_vm_region();
    return false;
  }

  if (!priv_deserialize_management_data()) {
    m_segment_storage.destroy();
    priv_deallocate_segment_header();
    priv_release_vm_region();
    return false;
  }

  return true;
}

template <typename chnk_no, std::size_t chnk_sz>
bool manager_kernel<chnk_no, chnk_sz>::priv_create(const char *base_dir_path,
<<<<<<< HEAD
                                                            const size_type vm_reserve_size) {
=======
                                                   const size_type vm_reserve_size) {
>>>>>>> 39cd2ecb
  if (!priv_validate_runtime_configuration()) {
    return false;
  }

  if (vm_reserve_size > k_max_segment_size) {
    logger::out(logger::level::critical,
                __FILE__,
                __LINE__,
                "Too large VM region size is requested " + std::to_string(vm_reserve_size) + " byte.");
    return false;
  }

  m_base_dir_path = base_dir_path;

  if (!priv_unmark_properly_closed(m_base_dir_path) || !priv_init_datastore_directory(base_dir_path)) {
    logger::out(logger::level::critical,
                __FILE__,
                __LINE__,
                "Failed to initialize datastore directory under " + std::string(base_dir_path));
    return false;
  }

  if (!priv_reserve_vm_region(vm_reserve_size)) {
    return false;
  }

  if (!priv_allocate_segment_header(m_vm_region)) {
    priv_release_vm_region();
    return false;
  }

  if (!m_segment_storage.create(priv_make_core_file_name(m_base_dir_path, k_segment_prefix),
                                m_vm_region_size - k_segment_header_size,
                                static_cast<char *>(m_vm_region) + k_segment_header_size,
                                k_initial_segment_size)) {
    logger::out(logger::level::critical, __FILE__, __LINE__, "Cannot create application data segment");
    priv_deallocate_segment_header();
    priv_release_vm_region();
    return false;
  }

  if (!priv_set_uuid(&m_manager_metadata) || !priv_set_version(&m_manager_metadata)
      || !priv_write_management_metadata(m_base_dir_path, m_manager_metadata)) {
    m_segment_storage.destroy();
    priv_deallocate_segment_header();
    priv_release_vm_region();
    return false;
  }

  return true;
}

// ---------------------------------------- For serializing/deserializing ---------------------------------------- //
template <typename chnk_no, std::size_t chnk_sz>
bool
manager_kernel<chnk_no, chnk_sz>::priv_serialize_management_data() {
  assert(priv_initialized());

  if (m_segment_storage.read_only()) return true;

  if (!m_named_object_directory.serialize(priv_make_core_file_name(m_base_dir_path,
                                                                   k_named_object_directory_prefix).c_str())) {
    logger::out(logger::level::critical, __FILE__, __LINE__, "Failed to serialize named object directory");
    return false;
  }
<<<<<<< HEAD
=======

  if (!m_unique_object_directory.serialize(priv_make_core_file_name(m_base_dir_path,
                                                                    k_unique_object_directory_prefix).c_str())) {
    logger::out(logger::level::critical, __FILE__, __LINE__, "Failed to serialize unique object directory");
    return false;
  }

  if (!m_anonymous_object_directory.serialize(priv_make_core_file_name(m_base_dir_path,
                                                                       k_anonymous_object_directory_prefix).c_str())) {
    logger::out(logger::level::critical, __FILE__, __LINE__, "Failed to serialize anonymous object directory");
    return false;
  }

>>>>>>> 39cd2ecb
  if (!m_segment_memory_allocator.serialize(priv_make_core_file_name(m_base_dir_path,
                                                                     k_segment_memory_allocator_prefix))) {
    return false;
  }

  return true;
}

template <typename chnk_no, std::size_t chnk_sz>
bool
manager_kernel<chnk_no, chnk_sz>::priv_deserialize_management_data() {
  if (!m_named_object_directory.deserialize(priv_make_core_file_name(m_base_dir_path,
                                                                     k_named_object_directory_prefix).c_str())) {
    logger::out(logger::level::critical, __FILE__, __LINE__, "Failed to deserialize named object directory");
    return false;
  }
<<<<<<< HEAD
  if (!m_segment_memory_allocator.deserialize(priv_make_core_file_name(m_base_dir_path,
                                                                       k_segment_memory_allocator_prefix))) {
=======

  if (!m_unique_object_directory.deserialize(priv_make_core_file_name(m_base_dir_path,
                                                                      k_unique_object_directory_prefix).c_str())) {
    logger::out(logger::level::critical, __FILE__, __LINE__, "Failed to deserialize unique object directory");
    return false;
  }

  if (!m_anonymous_object_directory.deserialize(priv_make_core_file_name(m_base_dir_path,
                                                                         k_anonymous_object_directory_prefix).c_str())) {
    logger::out(logger::level::critical, __FILE__, __LINE__, "Failed to deserialize anonymous object directory");
>>>>>>> 39cd2ecb
    return false;
  }

  if (!m_segment_memory_allocator.deserialize(priv_make_core_file_name(m_base_dir_path,
                                                                       k_segment_memory_allocator_prefix))) {
    return false;
  }

  return true;
}

// ---------------------------------------- File operations ---------------------------------------- //
template <typename chnk_no, std::size_t chnk_sz>
bool
manager_kernel<chnk_no, chnk_sz>::priv_copy_data_store(const std::string &src_base_dir_path,
<<<<<<< HEAD
                                                                const std::string &dst_base_dir_path,
                                                                [[maybe_unused]] const bool overwrite) {
=======
                                                       const std::string &dst_base_dir_path,
                                                       [[maybe_unused]] const bool overwrite) {
>>>>>>> 39cd2ecb
  const std::string src_datastore_dir_path = priv_make_top_dir_path(src_base_dir_path);
  if (!util::directory_exist(src_datastore_dir_path)) {
    logger::out(logger::level::critical, __FILE__, __LINE__,
                "Source directory does not exist: " + src_datastore_dir_path);
    return false;
  }

  if (!util::create_directory(dst_base_dir_path)) {
    logger::out(logger::level::critical, __FILE__, __LINE__,
                "Failed to create directory: " + dst_base_dir_path);
    return false;
  }

  const std::string dst_datastore_dir_path = priv_make_top_dir_path(dst_base_dir_path);

  assert(*(src_datastore_dir_path.end()) != '/');
  return util::clone_file(src_datastore_dir_path, dst_datastore_dir_path, true);
}

template <typename chnk_no, std::size_t chnk_sz>
bool
manager_kernel<chnk_no, chnk_sz>::priv_remove_data_store(const std::string &base_dir_path) {
  return util::remove_file(priv_make_top_dir_path(base_dir_path));
}

// ---------------------------------------- Management metadata ---------------------------------------- //
template <typename chnk_no, std::size_t chnk_sz>
bool manager_kernel<chnk_no, chnk_sz>::priv_write_management_metadata(const std::string &base_dir_path,
<<<<<<< HEAD
                                                                               const json_store &json_root) {
=======
                                                                      const json_store &json_root) {
>>>>>>> 39cd2ecb

  if (!util::ptree::write_json(json_root,
                               priv_make_core_file_name(base_dir_path, k_manager_metadata_file_name))) {
    logger::out(logger::level::critical, __FILE__, __LINE__, "Failed to write management metadata");
    return false;
  }

  return true;
}

template <typename chnk_no, std::size_t chnk_sz>
bool manager_kernel<chnk_no, chnk_sz>::priv_read_management_metadata(const std::string &base_dir_path,
<<<<<<< HEAD
                                                                              json_store *json_root) {
=======
                                                                     json_store *json_root) {
>>>>>>> 39cd2ecb
  if (!util::ptree::read_json(priv_make_core_file_name(base_dir_path, k_manager_metadata_file_name), json_root)) {
    logger::out(logger::level::critical, __FILE__, __LINE__, "Failed to read management metadata");
    return false;
  }
  return true;
}

template <typename chnk_no, std::size_t chnk_sz>
version_type manager_kernel<chnk_no, chnk_sz>::priv_get_version(const json_store &metadata_json) {
  version_type version;
  if (!util::ptree::get_value(metadata_json, k_manager_metadata_key_for_version, &version)) {
    return detail::k_error_version;
  }
  return version;
}

template <typename chnk_no, std::size_t chnk_sz>
bool manager_kernel<chnk_no, chnk_sz>::priv_set_version(json_store *metadata_json) {
  if (util::ptree::count(*metadata_json, k_manager_metadata_key_for_version) > 0) {
    logger::out(logger::level::critical, __FILE__, __LINE__, "Version information already exist");
    return false;
  }

  if (!util::ptree::add_value(k_manager_metadata_key_for_version, version_type(METALL_VERSION), metadata_json)) {
    return false;
  }

  return true;
}

template <typename chnk_no, std::size_t chnk_sz>
std::string manager_kernel<chnk_no, chnk_sz>::priv_get_uuid(const json_store &metadata_json) {
  std::string uuid_string;
  if (!util::ptree::get_value(metadata_json, k_manager_metadata_key_for_uuid, &uuid_string)) {
    return "";
  }

  return uuid_string;
}

template <typename chnk_no, std::size_t chnk_sz>
bool manager_kernel<chnk_no, chnk_sz>::priv_set_uuid(json_store *metadata_json) {
  std::stringstream uuid_ss;
  uuid_ss << util::uuid(util::uuid_random_generator{}());
  if (!uuid_ss) {
    logger::out(logger::level::critical, __FILE__, __LINE__, "Failed to convert UUID to std::string");
    return false;
  }

  if (util::ptree::count(*metadata_json, k_manager_metadata_key_for_uuid) > 0) {
    logger::out(logger::level::critical, __FILE__, __LINE__, "UUID already exist");
    return false;
  }

  if (!util::ptree::add_value(k_manager_metadata_key_for_uuid, uuid_ss.str(), metadata_json)) {
    return false;
  }

  return true;
}


// ---------------------------------------- Description ---------------------------------------- //

template <typename chnk_no, std::size_t chnk_sz>
bool manager_kernel<chnk_no, chnk_sz>::priv_read_description(const std::string &base_dir_path,
                                                             std::string *description) {
  const auto &file_name = priv_make_core_file_name(base_dir_path, k_description_file_name);

  if (!util::file_exist(file_name)) {
    return false; // This is not an error
  }

  try {
    std::ifstream ifs(file_name);
    if (!ifs.is_open()) {
      logger::out(logger::level::error, __FILE__, __LINE__, "Failed to open: " + file_name);
      return false;
    }

    description->assign((std::istreambuf_iterator<char>(ifs)), std::istreambuf_iterator<char>());

    ifs.close();
  } catch (const std::ios_base::failure& e) {
    logger::out(logger::level::error, __FILE__, __LINE__, std::string("Exception was thrown: ") + e.what());
    return false;
  }

  return true;
}

template <typename chnk_no, std::size_t chnk_sz>
bool manager_kernel<chnk_no, chnk_sz>::priv_write_description(const std::string &base_dir_path,
                                                              const std::string &description) {

  const auto &file_name = priv_make_core_file_name(base_dir_path, k_description_file_name);

  try {
    std::ofstream ofs(file_name);
    if (!ofs.is_open()) {
      logger::out(logger::level::error, __FILE__, __LINE__, "Failed to open: " + file_name);
      return false;
    }

    if(!(ofs << description)) {
      logger::out(logger::level::error, __FILE__, __LINE__, "Failed to write data:" + file_name);
      return false;
    }

    ofs.close();
  } catch (const std::ios_base::failure& e) {
    logger::out(logger::level::error, __FILE__, __LINE__, std::string("Exception was thrown: ") + e.what());
    return false;
  }

  return true;
}

} // namespace kernel
} // namespace metall

#endif //METALL_DETAIL_KERNEL_MANAGER_KERNEL_IMPL_IPP<|MERGE_RESOLUTION|>--- conflicted
+++ resolved
@@ -22,11 +22,8 @@
       m_vm_region(nullptr),
       m_segment_header(nullptr),
       m_named_object_directory(),
-<<<<<<< HEAD
-=======
       m_unique_object_directory(),
       m_anonymous_object_directory(),
->>>>>>> 39cd2ecb
       m_segment_storage(),
       m_segment_memory_allocator(&m_segment_storage),
       m_manager_metadata()
@@ -57,11 +54,7 @@
 
 template <typename chnk_no, std::size_t chnk_sz>
 bool manager_kernel<chnk_no, chnk_sz>::open(const char *base_dir_path,
-<<<<<<< HEAD
-                                                     const size_type vm_reserve_size_request) {
-=======
                                             const size_type vm_reserve_size_request) {
->>>>>>> 39cd2ecb
   return priv_open(base_dir_path, false, vm_reserve_size_request);
 }
 
@@ -284,14 +277,6 @@
 
 template <typename chnk_no, std::size_t chnk_sz>
 template <typename T>
-<<<<<<< HEAD
-T *manager_kernel<chnk_no, chnk_sz>::generic_construct(char_ptr_holder_type name,
-                                                                const size_type num,
-                                                                const bool try2find,
-                                                                const bool dothrow,
-                                                                util::in_place_interface &table) {
-  assert(priv_initialized());
-=======
 bool manager_kernel<chnk_no, chnk_sz>::get_instance_description(const T *ptr, std::string *description) const {
   {
     auto itr = m_named_object_directory.find(priv_to_offset(ptr));
@@ -300,7 +285,6 @@
       return true;
     }
   }
->>>>>>> 39cd2ecb
 
   {
     auto itr = m_unique_object_directory.find(priv_to_offset(ptr));
@@ -398,25 +382,18 @@
 }
 
 template <typename chnk_no, std::size_t chnk_sz>
-<<<<<<< HEAD
-typename manager_kernel<chnk_no, chnk_sz>::segment_header_type *
-=======
 const typename manager_kernel<chnk_no, chnk_sz>::segment_header_type *
->>>>>>> 39cd2ecb
 manager_kernel<chnk_no, chnk_sz>::get_segment_header() const {
   return reinterpret_cast<segment_header_type *>(m_segment_header);
 }
 
 template <typename chnk_no, std::size_t chnk_sz>
-<<<<<<< HEAD
-=======
 const void *
 manager_kernel<chnk_no, chnk_sz>::get_segment() const {
   return m_segment_storage.get_segment();
 }
 
 template <typename chnk_no, std::size_t chnk_sz>
->>>>>>> 39cd2ecb
 bool manager_kernel<chnk_no, chnk_sz>::snapshot(const char *destination_base_dir_path) {
   assert(priv_initialized());
   m_segment_storage.sync(true);
@@ -430,11 +407,7 @@
 
   // Copy only core directory first
   if (!util::clone_file(priv_make_core_dir_path(m_base_dir_path),
-<<<<<<< HEAD
-                        priv_make_core_dir_path(destination_base_dir_path),true)) {
-=======
                         priv_make_core_dir_path(destination_base_dir_path), true)) {
->>>>>>> 39cd2ecb
     std::stringstream ss;
     ss << "Failed to copy " << priv_make_top_dir_path(m_base_dir_path) << " to "
        << priv_make_top_dir_path(destination_base_dir_path);
@@ -458,22 +431,14 @@
 
 template <typename chnk_no, std::size_t chnk_sz>
 bool manager_kernel<chnk_no, chnk_sz>::copy(const char *source_base_dir_path,
-<<<<<<< HEAD
-                                                     const char *destination_base_dir_path) {
-=======
                                             const char *destination_base_dir_path) {
->>>>>>> 39cd2ecb
   return priv_copy_data_store(source_base_dir_path, destination_base_dir_path, true);
 }
 
 template <typename chnk_no, std::size_t chnk_sz>
 std::future<bool>
 manager_kernel<chnk_no, chnk_sz>::copy_async(const char *source_dir_path,
-<<<<<<< HEAD
-                                                      const char *destination_dir_path) {
-=======
                                              const char *destination_dir_path) {
->>>>>>> 39cd2ecb
   return std::async(std::launch::async, copy, source_dir_path, destination_dir_path);
 }
 
@@ -572,7 +537,17 @@
 // Private methods
 // -------------------------------------------------------------------------------- //
 template <typename chnk_no, std::size_t chnk_sz>
-<<<<<<< HEAD
+typename manager_kernel<chnk_no, chnk_sz>::difference_type
+manager_kernel<chnk_no, chnk_sz>::priv_to_offset(const void *const ptr) const {
+  return static_cast<char *>(const_cast<void *>(ptr)) - static_cast<char *>(m_segment_storage.get_segment());
+}
+
+template <typename chnk_no, std::size_t chnk_sz>
+void *manager_kernel<chnk_no, chnk_sz>::priv_to_address(const difference_type offset) const {
+  return static_cast<char *>(m_segment_storage.get_segment()) + offset;
+}
+
+template <typename chnk_no, std::size_t chnk_sz>
 std::string
 manager_kernel<chnk_no, chnk_sz>::priv_make_top_dir_path(const std::string &base_dir_path) {
   return base_dir_path + "/" + k_datastore_top_dir_name;
@@ -580,42 +555,6 @@
 
 template <typename chnk_no, std::size_t chnk_sz>
 std::string
-manager_kernel<chnk_no, chnk_sz>::priv_make_top_level_file_name(const std::string &base_dir_path,
-                                                                         const std::string &item_name) {
-  return priv_make_top_dir_path(base_dir_path) + "/" + item_name;
-=======
-typename manager_kernel<chnk_no, chnk_sz>::difference_type
-manager_kernel<chnk_no, chnk_sz>::priv_to_offset(const void *const ptr) const {
-  return static_cast<char *>(const_cast<void *>(ptr)) - static_cast<char *>(m_segment_storage.get_segment());
-}
-
-template <typename chnk_no, std::size_t chnk_sz>
-void *manager_kernel<chnk_no, chnk_sz>::priv_to_address(const difference_type offset) const {
-  return static_cast<char *>(m_segment_storage.get_segment()) + offset;
->>>>>>> 39cd2ecb
-}
-
-template <typename chnk_no, std::size_t chnk_sz>
-std::string
-<<<<<<< HEAD
-manager_kernel<chnk_no, chnk_sz>::priv_make_core_dir_path(const std::string &base_dir_path) {
-  return priv_make_top_dir_path(base_dir_path) + "/" + k_datastore_core_dir_name;
-=======
-manager_kernel<chnk_no, chnk_sz>::priv_make_top_dir_path(const std::string &base_dir_path) {
-  return base_dir_path + "/" + k_datastore_top_dir_name;
->>>>>>> 39cd2ecb
-}
-
-template <typename chnk_no, std::size_t chnk_sz>
-std::string
-<<<<<<< HEAD
-manager_kernel<chnk_no, chnk_sz>::priv_make_core_file_name(const std::string &base_dir_path,
-                                                                    const std::string &item_name) {
-  return priv_make_core_dir_path(base_dir_path) + "/" + item_name;
-}
-
-template <typename chnk_no, std::size_t chnk_sz>
-=======
 manager_kernel<chnk_no, chnk_sz>::priv_make_top_level_file_name(const std::string &base_dir_path,
                                                                 const std::string &item_name) {
   return priv_make_top_dir_path(base_dir_path) + "/" + item_name;
@@ -635,7 +574,6 @@
 }
 
 template <typename chnk_no, std::size_t chnk_sz>
->>>>>>> 39cd2ecb
 bool
 manager_kernel<chnk_no, chnk_sz>::priv_init_datastore_directory(const std::string &base_dir_path) {
   // Create the base directory if needed
@@ -795,11 +733,7 @@
 template <typename chnk_no, std::size_t chnk_sz>
 bool
 manager_kernel<chnk_no, chnk_sz>::priv_deallocate_segment_header() {
-<<<<<<< HEAD
-  m_segment_header->~segment_header_type();
-=======
   std::destroy_at(&m_segment_header);
->>>>>>> 39cd2ecb
   const auto ret = util::munmap(m_segment_header, k_segment_header_size, false);
   m_segment_header = nullptr;
   if (!ret) {
@@ -812,19 +746,11 @@
 template <typename T>
 T *
 manager_kernel<chnk_no, chnk_sz>::
-<<<<<<< HEAD
-priv_generic_named_construct(const char_type *const name,
-                             const size_type num,
-                             const bool try2find,
-                             const bool, // TODO implement 'dothrow'
-                             util::in_place_interface &table) {
-=======
 priv_construct_and_update_object_directory(char_ptr_holder_type name,
                                            size_type length,
                                            bool try2find,
                                            bool, // This function does not throw
                                            util::in_place_interface &table) {
->>>>>>> 39cd2ecb
   void *ptr = nullptr;
   {
 #if ENABLE_MUTEX_IN_METALL_MANAGER_KERNEL
@@ -929,11 +855,6 @@
 }
 
 template <typename chnk_no, std::size_t chnk_sz>
-<<<<<<< HEAD
-bool manager_kernel<chnk_no, chnk_sz>::priv_open(const char *base_dir_path,
-                                                          const bool read_only,
-                                                          const size_type vm_reserve_size_request) {
-=======
 template <typename T>
 bool manager_kernel<chnk_no, chnk_sz>::priv_destroy_and_update_object_directory_by_offset(difference_type offset) {
   size_type length = 0;
@@ -975,7 +896,6 @@
 bool manager_kernel<chnk_no, chnk_sz>::priv_open(const char *base_dir_path,
                                                  const bool read_only,
                                                  const size_type vm_reserve_size_request) {
->>>>>>> 39cd2ecb
   if (!priv_validate_runtime_configuration()) {
     return false;
   }
@@ -1049,11 +969,7 @@
 
 template <typename chnk_no, std::size_t chnk_sz>
 bool manager_kernel<chnk_no, chnk_sz>::priv_create(const char *base_dir_path,
-<<<<<<< HEAD
-                                                            const size_type vm_reserve_size) {
-=======
                                                    const size_type vm_reserve_size) {
->>>>>>> 39cd2ecb
   if (!priv_validate_runtime_configuration()) {
     return false;
   }
@@ -1119,8 +1035,6 @@
     logger::out(logger::level::critical, __FILE__, __LINE__, "Failed to serialize named object directory");
     return false;
   }
-<<<<<<< HEAD
-=======
 
   if (!m_unique_object_directory.serialize(priv_make_core_file_name(m_base_dir_path,
                                                                     k_unique_object_directory_prefix).c_str())) {
@@ -1134,7 +1048,6 @@
     return false;
   }
 
->>>>>>> 39cd2ecb
   if (!m_segment_memory_allocator.serialize(priv_make_core_file_name(m_base_dir_path,
                                                                      k_segment_memory_allocator_prefix))) {
     return false;
@@ -1151,10 +1064,6 @@
     logger::out(logger::level::critical, __FILE__, __LINE__, "Failed to deserialize named object directory");
     return false;
   }
-<<<<<<< HEAD
-  if (!m_segment_memory_allocator.deserialize(priv_make_core_file_name(m_base_dir_path,
-                                                                       k_segment_memory_allocator_prefix))) {
-=======
 
   if (!m_unique_object_directory.deserialize(priv_make_core_file_name(m_base_dir_path,
                                                                       k_unique_object_directory_prefix).c_str())) {
@@ -1165,7 +1074,6 @@
   if (!m_anonymous_object_directory.deserialize(priv_make_core_file_name(m_base_dir_path,
                                                                          k_anonymous_object_directory_prefix).c_str())) {
     logger::out(logger::level::critical, __FILE__, __LINE__, "Failed to deserialize anonymous object directory");
->>>>>>> 39cd2ecb
     return false;
   }
 
@@ -1181,13 +1089,8 @@
 template <typename chnk_no, std::size_t chnk_sz>
 bool
 manager_kernel<chnk_no, chnk_sz>::priv_copy_data_store(const std::string &src_base_dir_path,
-<<<<<<< HEAD
-                                                                const std::string &dst_base_dir_path,
-                                                                [[maybe_unused]] const bool overwrite) {
-=======
                                                        const std::string &dst_base_dir_path,
                                                        [[maybe_unused]] const bool overwrite) {
->>>>>>> 39cd2ecb
   const std::string src_datastore_dir_path = priv_make_top_dir_path(src_base_dir_path);
   if (!util::directory_exist(src_datastore_dir_path)) {
     logger::out(logger::level::critical, __FILE__, __LINE__,
@@ -1216,11 +1119,7 @@
 // ---------------------------------------- Management metadata ---------------------------------------- //
 template <typename chnk_no, std::size_t chnk_sz>
 bool manager_kernel<chnk_no, chnk_sz>::priv_write_management_metadata(const std::string &base_dir_path,
-<<<<<<< HEAD
-                                                                               const json_store &json_root) {
-=======
                                                                       const json_store &json_root) {
->>>>>>> 39cd2ecb
 
   if (!util::ptree::write_json(json_root,
                                priv_make_core_file_name(base_dir_path, k_manager_metadata_file_name))) {
@@ -1233,11 +1132,7 @@
 
 template <typename chnk_no, std::size_t chnk_sz>
 bool manager_kernel<chnk_no, chnk_sz>::priv_read_management_metadata(const std::string &base_dir_path,
-<<<<<<< HEAD
-                                                                              json_store *json_root) {
-=======
                                                                      json_store *json_root) {
->>>>>>> 39cd2ecb
   if (!util::ptree::read_json(priv_make_core_file_name(base_dir_path, k_manager_metadata_file_name), json_root)) {
     logger::out(logger::level::critical, __FILE__, __LINE__, "Failed to read management metadata");
     return false;
