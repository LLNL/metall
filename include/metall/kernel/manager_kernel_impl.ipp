// Copyright 2019 Lawrence Livermore National Security, LLC and other Metall Project Developers.
// See the top-level COPYRIGHT file for details.
//
// SPDX-License-Identifier: (Apache-2.0 OR MIT)

#ifndef METALL_DETAIL_KERNEL_MANAGER_KERNEL_IMPL_IPP
#define METALL_DETAIL_KERNEL_MANAGER_KERNEL_IMPL_IPP

#include <metall/kernel/manager_kernel_fwd.hpp>

namespace metall {
namespace kernel {

// -------------------------------------------------------------------------------- //
// Constructor
// -------------------------------------------------------------------------------- //
template <typename chnk_no, std::size_t chnk_sz>
manager_kernel<chnk_no, chnk_sz>::manager_kernel()
    : m_segment_memory_allocator(&m_segment_storage) {
  m_manager_metadata = std::make_unique<json_store>();
  if (!m_manager_metadata) {
    return;
  }
#if ENABLE_MUTEX_IN_METALL_MANAGER_KERNEL
  m_object_directories_mutex = std::make_unique<mutex_type>();
  if (!m_object_directories_mutex) {
    return;
  }
#endif
  m_good = priv_validate_runtime_configuration();
}

template <typename chnk_no, std::size_t chnk_sz>
manager_kernel<chnk_no, chnk_sz>::~manager_kernel() noexcept {
  close();
}

// -------------------------------------------------------------------------------- //
// Public methods
// -------------------------------------------------------------------------------- //
template <typename chnk_no, std::size_t chnk_sz>
bool manager_kernel<chnk_no, chnk_sz>::create(const char *base_dir_path, const size_type vm_reserve_size) {
  return m_good = priv_create(base_dir_path, vm_reserve_size);
}

template <typename chnk_no, std::size_t chnk_sz>
bool manager_kernel<chnk_no, chnk_sz>::open_read_only(const char *base_dir_path) {
  return m_good = priv_open(base_dir_path, true, 0);
}

template <typename chnk_no, std::size_t chnk_sz>
bool manager_kernel<chnk_no, chnk_sz>::open(const char *base_dir_path,
                                            const size_type vm_reserve_size_request) {
  return m_good = priv_open(base_dir_path, false, vm_reserve_size_request);
}

template <typename chnk_no, std::size_t chnk_sz>
void manager_kernel<chnk_no, chnk_sz>::close() {
  // Update m_good
  if (priv_initialized()) {
    if (!m_segment_storage.read_only()) {
      priv_serialize_management_data();
      m_segment_storage.sync(true);
    }

    m_segment_storage.destroy();
    priv_deallocate_segment_header();
    priv_release_vm_region();

    if (!m_segment_storage.read_only()) {
      // This function must be called at the end
      priv_mark_properly_closed(m_base_dir_path);
    }
  }
}

template <typename chnk_no, std::size_t chnk_sz>
void manager_kernel<chnk_no, chnk_sz>::flush(const bool synchronous) {
  assert(priv_initialized());
  m_segment_storage.sync(synchronous);
}

template <typename chnk_no, std::size_t chnk_sz>
void *
manager_kernel<chnk_no, chnk_sz>::
allocate(const manager_kernel<chnk_no, chnk_sz>::size_type nbytes) {
  assert(priv_initialized());
  if (m_segment_storage.read_only()) return nullptr;

  const auto offset = m_segment_memory_allocator.allocate(nbytes);
  if (offset == segment_memory_allocator::k_null_offset) {
    return nullptr;
  }
  assert(offset >= 0);
  assert(offset + nbytes <= m_segment_storage.size());
  return priv_to_address(offset);
}

template <typename chnk_no, std::size_t chnk_sz>
void *
manager_kernel<chnk_no, chnk_sz>::
allocate_aligned(const manager_kernel<chnk_no, chnk_sz>::size_type nbytes,
                 const manager_kernel<chnk_no, chnk_sz>::size_type alignment) {
  assert(priv_initialized());
  if (m_segment_storage.read_only()) return nullptr;

  // This requirement could be removed, but it would need some work to do
  if (alignment > k_chunk_size) return nullptr;

  const auto offset = m_segment_memory_allocator.allocate_aligned(nbytes, alignment);
  if (offset == segment_memory_allocator::k_null_offset) {
    return nullptr;
  }
  assert(offset >= 0);
  assert(offset + nbytes <= m_segment_storage.size());

  auto *addr = priv_to_address(offset);
  assert((uint64_t)addr % alignment == 0);
  return addr;
}

template <typename chnk_no, std::size_t chnk_sz>
void manager_kernel<chnk_no, chnk_sz>::deallocate(void *addr) {
  assert(priv_initialized());
  if (m_segment_storage.read_only()) return;
  if (!addr) return;
  m_segment_memory_allocator.deallocate(priv_to_offset(addr));
}

template <typename chnk_no, std::size_t chnk_sz>
bool manager_kernel<chnk_no, chnk_sz>::all_memory_deallocated() const {
  assert(priv_initialized());
  return m_segment_memory_allocator.all_memory_deallocated();
}

template <typename chnk_no, std::size_t chnk_sz>
template <typename T>
std::pair<T *, typename manager_kernel<chnk_no, chnk_sz>::size_type>
manager_kernel<chnk_no, chnk_sz>::find(char_ptr_holder_type name) const {
  assert(priv_initialized());

  if (name.is_anonymous()) {
    return std::make_pair(nullptr, 0);
  }

  if (name.is_unique()) {
    auto itr = m_unique_object_directory.find(gen_type_name<T>());
    if (itr != m_unique_object_directory.end()) {
      auto *const addr = reinterpret_cast<T *>(priv_to_address(itr->offset()));
      const auto length = itr->length();
      return std::make_pair(addr, length);
    }
  } else {
    auto itr = m_named_object_directory.find(name.get());
    if (itr != m_named_object_directory.end()) {
      auto *const addr = reinterpret_cast<T *>(priv_to_address(itr->offset()));
      const auto length = itr->length();
      return std::make_pair(addr, length);
    }
  }

  return std::make_pair(nullptr, 0);
}

template <typename chnk_no, std::size_t chnk_sz>
template <typename T>
bool manager_kernel<chnk_no, chnk_sz>::destroy(char_ptr_holder_type name) {
  assert(priv_initialized());
  if (m_segment_storage.read_only()) return false;

  if (name.is_anonymous()) {
    return false; // Cannot destroy anoymous object by name
  }

  T *ptr = nullptr;
  size_type length = 0;

  {
#if ENABLE_MUTEX_IN_METALL_MANAGER_KERNEL
    lock_guard_type guard(*m_object_directories_mutex);
#endif

    std::tie(ptr, length) = find<T>(name);
    if (!ptr) {
      return false; // This is not a critical error --- could have been destroyed by another thread already.
    }
    if (!priv_remove_attr_object_no_mutex(priv_to_offset(ptr))) {
      return false;
    }
  }

  priv_destruct_and_free_memory<T>(priv_to_offset(ptr), length);

  return true;
}

template <typename chnk_no, std::size_t chnk_sz>
template <typename T>
bool manager_kernel<chnk_no, chnk_sz>::destroy_ptr(const T *ptr) {
  assert(priv_initialized());
  if (m_segment_storage.read_only()) return false;

  size_type length = 0;
  {
#if ENABLE_MUTEX_IN_METALL_MANAGER_KERNEL
    lock_guard_type guard(*m_object_directories_mutex);
#endif

    length = get_instance_length(ptr);
    if (length == 0) {
      return false; // This is not a critical error --- could have been destroyed by another thread already.
    }
    if (!priv_remove_attr_object_no_mutex(priv_to_offset(ptr))) {
      return false;
    }
  }

  priv_destruct_and_free_memory<T>(priv_to_offset(ptr), length);

  return true;
}

template <typename chnk_no, std::size_t chnk_sz>
template <typename T>
const typename manager_kernel<chnk_no, chnk_sz>::char_type *
manager_kernel<chnk_no, chnk_sz>::get_instance_name(const T *ptr) const {

  auto nitr = m_named_object_directory.find(priv_to_offset(ptr));
  if (nitr != m_named_object_directory.end()) {
    return nitr->name().c_str();
  }

  auto uitr = m_unique_object_directory.find(priv_to_offset(ptr));
  if (uitr != m_unique_object_directory.end()) {
    return uitr->name().c_str();
  }

  return nullptr; // This is not error, anonymous object or non-constructed object
}

template <typename chnk_no, std::size_t chnk_sz>
template <typename T>
typename manager_kernel<chnk_no, chnk_sz>::instance_kind
manager_kernel<chnk_no, chnk_sz>::get_instance_kind(const T *ptr) const {
  if (m_named_object_directory.count(priv_to_offset(ptr)) > 0) {
    return instance_kind::named_kind;
  }

  if (m_unique_object_directory.count(priv_to_offset(ptr)) > 0) {
    return instance_kind::unique_kind;
  }

  if (m_anonymous_object_directory.count(priv_to_offset(ptr)) > 0) {
    return instance_kind::anonymous_kind;
  }

  logger::out(logger::level::error, __FILE__, __LINE__, "Invalid pointer");
  return instance_kind();
}

template <typename chnk_no, std::size_t chnk_sz>
template <typename T>
typename manager_kernel<chnk_no, chnk_sz>::size_type
manager_kernel<chnk_no, chnk_sz>::get_instance_length(const T *ptr) const {
  {
    auto itr = m_named_object_directory.find(priv_to_offset(ptr));
    if (itr != m_named_object_directory.end()) {
      assert(itr->length() > 0);
      return itr->length();
    }
  }

  {
    auto itr = m_unique_object_directory.find(priv_to_offset(ptr));
    if (itr != m_unique_object_directory.end()) {
      assert(itr->length() > 0);
      return itr->length();
    }
  }

  {
    auto itr = m_anonymous_object_directory.find(priv_to_offset(ptr));
    if (itr != m_anonymous_object_directory.end()) {
      assert(itr->length() > 0);
      return itr->length();
    }
  }

  return 0; // Won't treat as an error
}

template <typename chnk_no, std::size_t chnk_sz>
template <typename T>
bool
manager_kernel<chnk_no, chnk_sz>::is_instance_type(const void *const ptr) const {
  {
    auto itr = m_named_object_directory.find(priv_to_offset(ptr));
    if (itr != m_named_object_directory.end()) {
      return itr->type_id() == gen_type_id<T>();
    }
  }

  {
    auto itr = m_unique_object_directory.find(priv_to_offset(ptr));
    if (itr != m_unique_object_directory.end()) {
      return itr->type_id() == gen_type_id<T>();
    }
  }

  {
    auto itr = m_anonymous_object_directory.find(priv_to_offset(ptr));
    if (itr != m_anonymous_object_directory.end()) {
      return itr->type_id() == gen_type_id<T>();
    }
  }

  return false;
}

template <typename chnk_no, std::size_t chnk_sz>
template <typename T>
bool manager_kernel<chnk_no, chnk_sz>::get_instance_description(const T *ptr, std::string *description) const {
  {
    auto itr = m_named_object_directory.find(priv_to_offset(ptr));
    if (itr != m_named_object_directory.end()) {
      *description = itr->description();
      return true;
    }
  }

  {
    auto itr = m_unique_object_directory.find(priv_to_offset(ptr));
    if (itr != m_unique_object_directory.end()) {
      *description = itr->description();
      return true;
    }
  }

  {
    auto itr = m_anonymous_object_directory.find(priv_to_offset(ptr));
    if (itr != m_anonymous_object_directory.end()) {
      *description = itr->description();
      return true;
    }
  }

  return false;
}

template <typename chnk_no, std::size_t chnk_sz>
template <typename T>
bool manager_kernel<chnk_no, chnk_sz>::set_instance_description(const T *ptr, const std::string &description) {
  if (m_segment_storage.read_only()) return false;

  return (m_named_object_directory.set_description(m_named_object_directory.find(priv_to_offset(ptr)), description)
      || m_unique_object_directory.set_description(m_unique_object_directory.find(priv_to_offset(ptr)), description)
      || m_anonymous_object_directory.set_description(m_anonymous_object_directory.find(priv_to_offset(ptr)),
                                                      description));
}

template <typename chnk_no, std::size_t chnk_sz>
typename manager_kernel<chnk_no, chnk_sz>::size_type
manager_kernel<chnk_no, chnk_sz>::get_num_named_objects() const {
  return m_named_object_directory.size();
}

template <typename chnk_no, std::size_t chnk_sz>
typename manager_kernel<chnk_no, chnk_sz>::size_type
manager_kernel<chnk_no, chnk_sz>::get_num_unique_objects() const {
  return m_unique_object_directory.size();
}

template <typename chnk_no, std::size_t chnk_sz>
typename manager_kernel<chnk_no, chnk_sz>::size_type
manager_kernel<chnk_no, chnk_sz>::get_num_anonymous_objects() const {
  return m_anonymous_object_directory.size();
}

template <typename chnk_no, std::size_t chnk_sz>
typename manager_kernel<chnk_no, chnk_sz>::const_named_iterator
manager_kernel<chnk_no, chnk_sz>::named_begin() const {
  return m_named_object_directory.begin();
}

template <typename chnk_no, std::size_t chnk_sz>
typename manager_kernel<chnk_no, chnk_sz>::const_named_iterator
manager_kernel<chnk_no, chnk_sz>::named_end() const {
  return m_named_object_directory.end();
}

template <typename chnk_no, std::size_t chnk_sz>
typename manager_kernel<chnk_no, chnk_sz>::const_unique_iterator
manager_kernel<chnk_no, chnk_sz>::unique_begin() const {
  return m_unique_object_directory.begin();
}

template <typename chnk_no, std::size_t chnk_sz>
typename manager_kernel<chnk_no, chnk_sz>::const_unique_iterator
manager_kernel<chnk_no, chnk_sz>::unique_end() const {
  return m_unique_object_directory.end();
}

template <typename chnk_no, std::size_t chnk_sz>
typename manager_kernel<chnk_no, chnk_sz>::const_anonymous_iterator
manager_kernel<chnk_no, chnk_sz>::anonymous_begin() const {
  return m_anonymous_object_directory.begin();
}

template <typename chnk_no, std::size_t chnk_sz>
typename manager_kernel<chnk_no, chnk_sz>::const_anonymous_iterator
manager_kernel<chnk_no, chnk_sz>::anonymous_end() const {
  return m_anonymous_object_directory.end();
}

template <typename chnk_no, std::size_t chnk_sz>
template <typename T>
T *manager_kernel<chnk_no, chnk_sz>::generic_construct(char_ptr_holder_type name,
                                                       const size_type num,
                                                       const bool try2find,
                                                       [[maybe_unused]] const bool do_throw,
                                                       mdtl::in_place_interface &table) {
  assert(priv_initialized());
  return priv_generic_construct<T>(name, num, try2find, table);
}

template <typename chnk_no, std::size_t chnk_sz>
const typename manager_kernel<chnk_no, chnk_sz>::segment_header_type *
manager_kernel<chnk_no, chnk_sz>::get_segment_header() const {
  return reinterpret_cast<segment_header_type *>(m_segment_header);
}

template <typename chnk_no, std::size_t chnk_sz>
const void *
manager_kernel<chnk_no, chnk_sz>::get_segment() const {
  return m_segment_storage.get_segment();
}

template <typename chnk_no, std::size_t chnk_sz>
typename manager_kernel<chnk_no, chnk_sz>::size_type
manager_kernel<chnk_no, chnk_sz>::get_segment_size() const {
  return m_segment_storage.size();
}

template <typename chnk_no, std::size_t chnk_sz>
bool manager_kernel<chnk_no, chnk_sz>::snapshot(const char *destination_base_dir_path,
                                                const bool clone,
                                                const int num_max_copy_threads) {
  std::string base_path;
  #ifdef METALL_USE_PRIVATEER
  base_path = segment_storage_type::parse_path(destination_base_dir_path).first;
  #else
  base_path = destination_base_dir_path;
  #endif                        
  return priv_snapshot(base_path.c_str(), clone, num_max_copy_threads);
}

template <typename chnk_no, std::size_t chnk_sz>
bool manager_kernel<chnk_no, chnk_sz>::copy(const char *source_base_dir_path,
                                            const char *destination_base_dir_path,
                                            const bool clone,
                                            const int num_max_copy_threads) {
  return priv_copy_data_store(source_base_dir_path, destination_base_dir_path, clone, num_max_copy_threads);
}

template <typename chnk_no, std::size_t chnk_sz>
std::future<bool>
manager_kernel<chnk_no, chnk_sz>::copy_async(const char *source_dir_path,
                                             const char *destination_dir_path,
                                             const bool clone,
                                             const int num_max_copy_threads) {
  return std::async(std::launch::async, copy, source_dir_path, destination_dir_path, clone, num_max_copy_threads);
}

template <typename chnk_no, std::size_t chnk_sz>
bool manager_kernel<chnk_no, chnk_sz>::remove(const char *base_dir_path) {
  return priv_remove_data_store(base_dir_path);
}

template <typename chnk_no, std::size_t chnk_sz>
std::future<bool> manager_kernel<chnk_no, chnk_sz>::remove_async(const char *base_dir_path) {
  return std::async(std::launch::async, remove, base_dir_path);
}

template <typename chnk_no, std::size_t chnk_sz>
bool manager_kernel<chnk_no, chnk_sz>::consistent(const char *dir_path) {
  return priv_consistent(dir_path);
}

template <typename chnk_no, std::size_t chnk_sz>
std::string manager_kernel<chnk_no, chnk_sz>::get_uuid() const {
  return self_type::get_uuid(m_base_dir_path);
}

template <typename chnk_no, std::size_t chnk_sz>
std::string manager_kernel<chnk_no, chnk_sz>::get_uuid(const char *dir_path) {
  json_store meta_data;
  if (!priv_read_management_metadata(dir_path, &meta_data)) {
    std::stringstream ss;
    ss << "Cannot read management metadata in " << dir_path;
    logger::out(logger::level::error, __FILE__, __LINE__, ss.str().c_str());
    return "";
  }
  return priv_get_uuid(meta_data);
}

template <typename chnk_no, std::size_t chnk_sz>
version_type manager_kernel<chnk_no, chnk_sz>::get_version() const {
  return self_type::get_version(m_base_dir_path);
}

template <typename chnk_no, std::size_t chnk_sz>
version_type manager_kernel<chnk_no, chnk_sz>::get_version(const char *dir_path) {
  json_store meta_data;
  if (!priv_read_management_metadata(dir_path, &meta_data)) {
    std::stringstream ss;
    ss << "Cannot read management metadata in " << dir_path;
    logger::out(logger::level::error, __FILE__, __LINE__, ss.str().c_str());
    return 0;
  }
  const auto version = priv_get_version(meta_data);
  return (version == ver_detail::k_error_version) ? 0 : version;
}

template <typename chnk_no, std::size_t chnk_sz>
bool manager_kernel<chnk_no, chnk_sz>::get_description(const std::string &base_dir_path, std::string *description) {
  return priv_read_description(base_dir_path, description);
}

template <typename chnk_no, std::size_t chnk_sz>
bool manager_kernel<chnk_no, chnk_sz>::get_description(std::string *description) const {
  return priv_read_description(m_base_dir_path, description);
}

template <typename chnk_no, std::size_t chnk_sz>
bool manager_kernel<chnk_no, chnk_sz>::set_description(const std::string &base_dir_path,
                                                       const std::string &description) {
  return priv_write_description(base_dir_path, description);
}

template <typename chnk_no, std::size_t chnk_sz>
bool manager_kernel<chnk_no, chnk_sz>::set_description(const std::string &description) {
  return set_description(m_base_dir_path, description);
}

template <typename chnk_no, std::size_t chnk_sz>
typename manager_kernel<chnk_no, chnk_sz>::named_object_attr_accessor_type
manager_kernel<chnk_no, chnk_sz>::access_named_object_attribute(const std::string &base_dir_path) {
  std::string base_path = "";
  #ifdef METALL_USE_PRIVATEER
  base_path = segment_storage_type::parse_path(base_dir_path).first;
  #else
  base_path = base_dir_path;
  #endif
  return named_object_attr_accessor_type(priv_make_management_file_name(base_path,
                                                                        k_named_object_directory_prefix));
}

template <typename chnk_no, std::size_t chnk_sz>
typename manager_kernel<chnk_no, chnk_sz>::unique_object_attr_accessor_type
manager_kernel<chnk_no, chnk_sz>::access_unique_object_attribute(const std::string &base_dir_path) {
  std::string base_path = "";
  #ifdef METALL_USE_PRIVATEER
  base_path = segment_storage_type::parse_path(base_dir_path).first;
  #else
  base_path = base_dir_path;
  #endif
  return unique_object_attr_accessor_type(priv_make_management_file_name(base_path,
                                                                         k_unique_object_directory_prefix));
}

template <typename chnk_no, std::size_t chnk_sz>
typename manager_kernel<chnk_no, chnk_sz>::anonymous_object_attr_accessor_type
manager_kernel<chnk_no, chnk_sz>::access_anonymous_object_attribute(const std::string &base_dir_path) {
  std::string base_path = "";
  #ifdef METALL_USE_PRIVATEER
  base_path = segment_storage_type::parse_path(base_dir_path).first;
  #else
  base_path = base_dir_path;
  #endif
  return anonymous_object_attr_accessor_type(priv_make_management_file_name(base_path,
                                                                            k_anonymous_object_directory_prefix));
}

template <typename chnk_no, std::size_t chnk_sz>
bool manager_kernel<chnk_no, chnk_sz>::good() const noexcept {
  return m_good;
}

// -------------------------------------------------------------------------------- //
// Private methods
// -------------------------------------------------------------------------------- //
template <typename chnk_no, std::size_t chnk_sz>
typename manager_kernel<chnk_no, chnk_sz>::difference_type
manager_kernel<chnk_no, chnk_sz>::priv_to_offset(const void *const ptr) const {
  return static_cast<char *>(const_cast<void *>(ptr)) - static_cast<char *>(m_segment_storage.get_segment());
}

template <typename chnk_no, std::size_t chnk_sz>
void *manager_kernel<chnk_no, chnk_sz>::priv_to_address(const difference_type offset) const {
  return static_cast<char *>(m_segment_storage.get_segment()) + offset;
}

template <typename chnk_no, std::size_t chnk_sz>
std::string
manager_kernel<chnk_no, chnk_sz>::priv_make_top_dir_path(const std::string &base_dir_path) {
  return base_dir_path + "/" + k_datastore_top_dir_name;
}

template <typename chnk_no, std::size_t chnk_sz>
std::string
manager_kernel<chnk_no, chnk_sz>::priv_make_top_level_file_name(const std::string &base_dir_path,
                                                                const std::string &item_name) {
  return priv_make_top_dir_path(base_dir_path) + "/" + item_name;
}

template <typename chnk_no, std::size_t chnk_sz>
std::string
manager_kernel<chnk_no, chnk_sz>::priv_make_management_dir_path(const std::string &base_dir_path) {
  return priv_make_top_dir_path(base_dir_path) + "/" + k_datastore_management_dir_name + "/";
}

template <typename chnk_no, std::size_t chnk_sz>
std::string
manager_kernel<chnk_no, chnk_sz>::priv_make_management_file_name(const std::string &base_dir_path,
                                                                 const std::string &item_name) {
  return priv_make_management_dir_path(base_dir_path) + "/" + item_name;
}

template <typename chnk_no, std::size_t chnk_sz>
std::string
manager_kernel<chnk_no, chnk_sz>::priv_make_segment_dir_path(const std::string &base_dir_path) {
  return priv_make_top_dir_path(base_dir_path) + "/" + k_datastore_segment_dir_name + "/";
}

template <typename chnk_no, std::size_t chnk_sz>
bool
manager_kernel<chnk_no, chnk_sz>::priv_init_datastore_directory(const std::string &base_dir_path) {
  std::string base_dir = "";
  #ifdef METALL_USE_PRIVATEER
  // Init privateer objerct
  m_segment_storage.init_privateer_datastore(base_dir_path);
  base_dir = segment_storage_type::parse_path(base_dir_path).first;
  #else
  base_dir = base_dir_path;
  
  // Create the base directory if needed
<<<<<<< HEAD
  if (!mdtl::create_directory(base_dir)) {
    std::string s("Failed to create directory: " + base_dir);
    logger::out(logger::level::critical, __FILE__, __LINE__, s.c_str());
=======
  if (!mdtl::create_directory(base_dir_path)) {
    std::string s("Failed to create directory: " + base_dir_path);
    logger::out(logger::level::error, __FILE__, __LINE__, s.c_str());
>>>>>>> 38477c86
    return false;
  }

  // Remove existing directory to certainly create a new data store
<<<<<<< HEAD
  if (!remove(base_dir.c_str())) {
    std::string s("Failed to remove a directory: " + base_dir);
    logger::out(logger::level::critical, __FILE__, __LINE__, s.c_str());
=======
  if (!remove(base_dir_path.c_str())) {
    std::string s("Failed to remove a directory: " + base_dir_path);
    logger::out(logger::level::error, __FILE__, __LINE__, s.c_str());
>>>>>>> 38477c86
    return false;
  }
  #endif

  // Create internal directories if needed
<<<<<<< HEAD
  if (!mdtl::create_directory(priv_make_management_dir_path(base_dir))) {
    std::string s("Failed to create directory: " + priv_make_management_dir_path(base_dir));
    logger::out(logger::level::critical, __FILE__, __LINE__, s.c_str());
    return false;
  }

  if (!mdtl::create_directory(priv_make_segment_dir_path(base_dir))) {
    std::string s("Failed to create directory: " + priv_make_segment_dir_path(base_dir));
    logger::out(logger::level::critical, __FILE__, __LINE__, s.c_str());
=======
  if (!mdtl::create_directory(priv_make_management_dir_path(base_dir_path))) {
    std::string s("Failed to create directory: " + priv_make_management_dir_path(base_dir_path));
    logger::out(logger::level::error, __FILE__, __LINE__, s.c_str());
    return false;
  }

  if (!mdtl::create_directory(priv_make_segment_dir_path(base_dir_path))) {
    std::string s("Failed to create directory: " + priv_make_segment_dir_path(base_dir_path));
    logger::out(logger::level::error, __FILE__, __LINE__, s.c_str());
>>>>>>> 38477c86
    return false;
  }

  return true;
}

template <typename chnk_no, std::size_t chnk_sz>
bool manager_kernel<chnk_no, chnk_sz>::priv_initialized() const {
  assert(!m_base_dir_path.empty());
  assert(m_segment_storage.get_segment());
  return (m_vm_region && m_vm_region_size > 0 && m_segment_header && m_segment_storage.size() > 0);
}

template <typename chnk_no, std::size_t chnk_sz>
bool manager_kernel<chnk_no, chnk_sz>::priv_validate_runtime_configuration() const {
  const auto system_page_size = mdtl::get_page_size();
  if (system_page_size <= 0) {
    logger::out(logger::level::error, __FILE__, __LINE__, "Failed to get the system page size");
    return false;
  }

  if (k_chunk_size % system_page_size != 0) {
    logger::out(logger::level::error,
                __FILE__,
                __LINE__,
                "The chunk size must be a multiple of the system page size");
    return false;
  }

  if (m_segment_storage.page_size() > k_chunk_size) {
    logger::out(logger::level::error,
                __FILE__,
                __LINE__,
                "The page size of the segment storage must be equal or smaller than the chunk size");
    return false;
  }

  if (m_segment_storage.page_size() % system_page_size != 0) {
    logger::out(logger::level::error,
                __FILE__,
                __LINE__,
                "The page size of the segment storage must be a multiple of the system page size");
    return false;
  }

  return true;
}

template <typename chnk_no, std::size_t chnk_sz>
bool manager_kernel<chnk_no, chnk_sz>::priv_consistent(const std::string &base_dir_path) {
  std::string base_path;
  #ifdef METALL_USE_PRIVATEER
  base_path = segment_storage_type::parse_path(base_dir_path).first;
  #else
  base_path = base_dir_path;
  #endif
  json_store metadata;
  return priv_properly_closed(base_path) && (priv_read_management_metadata(base_path, &metadata)
      && priv_check_version(metadata));
}

template <typename chnk_no, std::size_t chnk_sz>
bool manager_kernel<chnk_no, chnk_sz>::priv_check_version(const json_store &metadata_json) {
  return priv_get_version(metadata_json) == version_type(METALL_VERSION);
}

template <typename chnk_no, std::size_t chnk_sz>
bool manager_kernel<chnk_no, chnk_sz>::priv_properly_closed(const std::string &base_dir_path) {
  return mdtl::file_exist(priv_make_top_level_file_name(base_dir_path, k_properly_closed_mark_file_name));
}

template <typename chnk_no, std::size_t chnk_sz>
bool manager_kernel<chnk_no, chnk_sz>::priv_mark_properly_closed(const std::string &base_dir_path) {
  return mdtl::create_file(priv_make_top_level_file_name(base_dir_path, k_properly_closed_mark_file_name));
}

template <typename chnk_no, std::size_t chnk_sz>
bool manager_kernel<chnk_no, chnk_sz>::priv_unmark_properly_closed(const std::string &base_dir_path) {
  return mdtl::remove_file(priv_make_top_level_file_name(base_dir_path, k_properly_closed_mark_file_name));
}

template <typename chnk_no, std::size_t chnk_sz>
bool
manager_kernel<chnk_no, chnk_sz>::priv_reserve_vm_region(const size_type nbytes) {
  // Align the VM region to the page size to decrease the implementation cost of some features, such as
  // supporting Umap and aligned allocation
  const auto alignment = k_chunk_size;

  assert(alignment > 0);
  m_vm_region_size = mdtl::round_up(nbytes, alignment);
  m_vm_region = mdtl::reserve_aligned_vm_region(alignment, m_vm_region_size);
  if (!m_vm_region) {
    std::stringstream ss;
    ss << "Cannot reserve a VM region " << nbytes << " bytes";
    logger::out(logger::level::error, __FILE__, __LINE__, ss.str().c_str());
    m_vm_region_size = 0;
    return false;
  }
  assert(reinterpret_cast<uint64_t>(m_vm_region) % alignment == 0);

  return true;
}

template <typename chnk_no, std::size_t chnk_sz>
bool
manager_kernel<chnk_no, chnk_sz>::priv_release_vm_region() {

  if (!mdtl::munmap(m_vm_region, m_vm_region_size, false)) {
    std::stringstream ss;
    ss << "Cannot release a VM region " << (uint64_t)m_vm_region << ", " << m_vm_region_size << " bytes.";
    logger::out(logger::level::error, __FILE__, __LINE__, ss.str().c_str());
    return false;
  }
  m_vm_region = nullptr;
  m_vm_region_size = 0;

  return true;
}

template <typename chnk_no, std::size_t chnk_sz>
bool
manager_kernel<chnk_no, chnk_sz>::priv_allocate_segment_header(void *const addr) {

  if (!addr) {
    return false;
  }

  if (mdtl::map_anonymous_write_mode(addr, k_segment_header_size, MAP_FIXED) != addr) {
    logger::out(logger::level::error, __FILE__, __LINE__, "Cannot allocate segment header");
    return false;
  }
  m_segment_header = reinterpret_cast<segment_header_type *>(addr);

  new(m_segment_header) segment_header_type();
  m_segment_header->manager_kernel_address = this;

  return true;
}

template <typename chnk_no, std::size_t chnk_sz>
bool
manager_kernel<chnk_no, chnk_sz>::priv_deallocate_segment_header() {
  std::destroy_at(&m_segment_header);
  const auto ret = mdtl::munmap(m_segment_header, k_segment_header_size, false);
  m_segment_header = nullptr;
  if (!ret) {
    logger::out(logger::level::error, __FILE__, __LINE__, "Failed to deallocate segment header");
  }
  return ret;
}

template <typename chnk_no, std::size_t chnk_sz>
template <typename T>
T *
manager_kernel<chnk_no, chnk_sz>::
priv_generic_construct(char_ptr_holder_type name,
                       size_type length,
                       bool try2find,
                       mdtl::in_place_interface &table) { 
  // Check overflow for security
  if (length > ((std::size_t)-1) / table.size) {
    return nullptr;
  }
  // std::cout << "METALLDEBUG CONSTRUCTING 805" << std::endl;
  void *ptr = nullptr;
  try {
#if ENABLE_MUTEX_IN_METALL_MANAGER_KERNEL
    lock_guard_type guard(*m_object_directories_mutex);
#endif

    if (!name.is_anonymous()) {
      auto *const found_addr = find<T>(name).first;
      if (found_addr) {
        if (try2find) {
          return found_addr;
        }
        return nullptr; // this is not a critical error always --- could have been allocated by another thread.
      }
    }
    // std::cout << "METALLDEBUG CONSTRUCTING 821" << std::endl;
    ptr = allocate(length * sizeof(T));
    if (!ptr) return nullptr;
    // std::cout << "METALLDEBUG CONSTRUCTING 824" << std::endl;
    const auto offset = priv_to_offset(ptr);
    // std::cout << "METALLDEBUG CONSTRUCTING 826" << std::endl;
    if (!priv_register_attr_object_no_mutex<T>(name, offset, length)) {
      deallocate(ptr);
      return nullptr;
    }
  } catch (...) {
    logger::out(logger::level::error,
                __FILE__,
                __LINE__,
                "Exception was thrown when finding or allocating an attribute object");
    return nullptr;
  }

  // To prevent memory leak, deallocates the memory when array_construct throws exception
  std::unique_ptr<void, std::function<void(void *)>> ptr_holder(ptr, [this](void *const ptr) {
    try {
      {
#if ENABLE_MUTEX_IN_METALL_MANAGER_KERNEL
        lock_guard_type guard(*m_object_directories_mutex);
#endif
        priv_remove_attr_object_no_mutex(priv_to_offset(ptr));
      }
      deallocate(ptr);
    } catch (...) {
      logger::out(logger::level::error, __FILE__, __LINE__, "Exception was thrown when cleaning up an object");
    }
  });
  // std::cout << "METALLDEBUG CONSTRUCTING 853" << std::endl;
  // Constructs each object in the allocated memory
  // When one of objects of T in the array throws exception,
  // this function calls T's destructor for successfully constructed objects and rethrows the exception
  // std::cout << "ptr: " << (uint64_t) ptr << std::endl;
  // std::cout << "length: " << length << std::endl;
  // std::cout << "table: " <<  (uint64_t) &table<< std::endl;

  mdtl::array_construct(ptr, length, table);
  // std::cout << "METALLDEBUG CONSTRUCTING 858" << std::endl;
  ptr_holder.release(); // release the pointer since the construction succeeded
  // std::cout << "METALLDEBUG CONSTRUCTING 860" << std::endl;
  return static_cast<T *>(ptr);
}

template <typename chnk_no, std::size_t chnk_sz>
template <typename T>
bool manager_kernel<chnk_no, chnk_sz>::priv_register_attr_object_no_mutex(char_ptr_holder_type name,
                                                                          difference_type offset,
                                                                          size_type length) {
  if (name.is_anonymous()) {
    if (!m_anonymous_object_directory.insert("", offset, length, gen_type_id<T>())) {
      logger::out(logger::level::error,
                  __FILE__,
                  __LINE__,
                  "Failed to insert an entry into the anonymous object table");
      return false;
    }
  } else if (name.is_unique()) {
    if (!m_unique_object_directory.insert(gen_type_name<T>(), offset, length, gen_type_id<T>())) {
      logger::out(logger::level::error,
                  __FILE__,
                  __LINE__,
                  "Failed to insert an entry into the unique object table");
      return false;
    }
  } else {
    if (std::string(name.get()).empty()) {
      logger::out(logger::level::warning, __FILE__, __LINE__, "Empty name is invalid for named object");
      return false;
    }

    if (!m_named_object_directory.insert(name.get(), offset, length, gen_type_id<T>())) {
      logger::out(logger::level::error, __FILE__, __LINE__, "Failed to insert an entry into the named object table");
      return false;
    }
  }

  return true;
}

template <typename chnk_no, std::size_t chnk_sz>
bool manager_kernel<chnk_no, chnk_sz>::priv_remove_attr_object_no_mutex(difference_type offset) {

  // As the instance kind of the object is not given,
  // just call the eranse functions in all tables to simplify implementation.
  if (!m_named_object_directory.erase(offset)
      && !m_unique_object_directory.erase(offset)
      && !m_anonymous_object_directory.erase(offset)) {
    logger::out(logger::level::error, __FILE__, __LINE__, "Failed to erase an entry from object directories");
    return false;
  }

  return true;
}

template <typename chnk_no, std::size_t chnk_sz>
template <typename T>
void manager_kernel<chnk_no, chnk_sz>::priv_destruct_and_free_memory(const difference_type offset,
                                                                     const size_type length) {
  auto *object = static_cast<T *>(priv_to_address(offset));
  // Destruct each object, can throw
  std::destroy(&object[0], &object[length]);
  // Finally, deallocate the memory
  m_segment_memory_allocator.deallocate(offset);
}

template <typename chnk_no, std::size_t chnk_sz>
bool manager_kernel<chnk_no, chnk_sz>::priv_open(const char *base_dir_path,
                                                 const bool read_only,
                                                 const size_type vm_reserve_size_request) {
  std::string base_dir = "";
  #ifdef METALL_USE_PRIVATEER
    // Init privateer objerct kozomozo
    m_segment_storage.init_privateer_datastore(std::string(base_dir_path));
    base_dir = segment_storage_type::parse_path(base_dir_path).first;
  #else
    base_dir = base_dir_path;
  #endif                                                 
  if (!priv_validate_runtime_configuration()) {
    return false;
  }

<<<<<<< HEAD
  if (!priv_read_management_metadata(base_dir, m_manager_metadata.get())) {
    logger::out(logger::level::critical, __FILE__, __LINE__, "Failed to read management metadata");
=======
  if (!priv_read_management_metadata(base_dir_path, m_manager_metadata.get())) {
    logger::out(logger::level::error, __FILE__, __LINE__, "Failed to read management metadata");
>>>>>>> 38477c86
    return false;
  }

  if (!priv_check_version(*m_manager_metadata)) {
    std::stringstream ss;
    ss << "Invalid version — it was created by Metall v" << to_version_string(priv_get_version(*m_manager_metadata))
       << " (currently using v" << to_version_string(METALL_VERSION) << ")";
    logger::out(logger::level::error, __FILE__, __LINE__, ss.str().c_str());
    return false;
  }

<<<<<<< HEAD
  if (!priv_properly_closed(base_dir)) {
    logger::out(logger::level::critical, __FILE__, __LINE__,
=======
  if (!priv_properly_closed(base_dir_path)) {
    logger::out(logger::level::error, __FILE__, __LINE__,
>>>>>>> 38477c86
                "Inconsistent data store — it was not closed properly and might have been collapsed.");
    return false;
  }
  
  m_base_dir_path = base_dir;

  #ifdef METALL_USE_PRIVATEER
  const size_type existing_segment_size = segment_storage_type::get_size(m_base_dir_path);
  #else
  const size_type existing_segment_size = segment_storage_type::get_size(priv_make_segment_dir_path(m_base_dir_path));
  #endif

  const size_type vm_reserve_size = (read_only) ? existing_segment_size + k_segment_header_size
                                                : std::max(existing_segment_size + k_segment_header_size,
                                                           vm_reserve_size_request);

  if (!priv_reserve_vm_region(vm_reserve_size)) {
    return false;
  }

  if (!priv_allocate_segment_header(m_vm_region)) {
    priv_release_vm_region();
    return false;
  }

  // Clear the consistent mark before opening with the write mode
  if (!read_only && !priv_unmark_properly_closed(m_base_dir_path)) {
    logger::out(logger::level::error,
                __FILE__,
                __LINE__,
                "Failed to erase the properly close mark before opening");
    priv_deallocate_segment_header();
    priv_release_vm_region();
    return false;
  }
  if (!m_segment_storage.open(priv_make_segment_dir_path(m_base_dir_path),
                              m_vm_region_size - k_segment_header_size,
                              static_cast<char *>(m_vm_region) + k_segment_header_size,
                              read_only)) {
    priv_deallocate_segment_header();
    priv_release_vm_region();
    return false;
  }

  if (!priv_deserialize_management_data()) {
    m_segment_storage.destroy();
    priv_deallocate_segment_header();
    priv_release_vm_region();
    return false;
  }

  return true;
}

template <typename chnk_no, std::size_t chnk_sz>
bool manager_kernel<chnk_no, chnk_sz>::priv_create(const char *base_dir_path,
                                                   const size_type vm_reserve_size) {
  if (!priv_validate_runtime_configuration()) {
    return false;
  }

  if (vm_reserve_size > k_max_segment_size) {
    std::stringstream ss;
    ss << "Too large VM region size is requested " << vm_reserve_size << " byte.";
    logger::out(logger::level::error, __FILE__, __LINE__, ss.str().c_str());
    return false;
  }

  #ifdef METALL_USE_PRIVATEER
    m_base_dir_path = segment_storage_type::parse_path(base_dir_path).first;
  #else
    m_base_dir_path = base_dir_path;
  #endif

  if (!priv_unmark_properly_closed(m_base_dir_path) || !priv_init_datastore_directory(base_dir_path)) {
    std::stringstream ss;
    ss << "Failed to initialize datastore directory under " << base_dir_path;
    logger::out(logger::level::error, __FILE__, __LINE__, ss.str().c_str());
    return false;
  }

  #ifdef METALL_USE_PRIVATEER
  if (!priv_reserve_vm_region(vm_reserve_size + k_segment_header_size)) {
    return false;
  }
  #else
  if (!priv_reserve_vm_region(vm_reserve_size)) {
    return false;
  }
  #endif

  if (!priv_allocate_segment_header(m_vm_region)) {
    priv_release_vm_region();
    return false;
  }

  if (!m_segment_storage.create(priv_make_segment_dir_path(m_base_dir_path),
                                m_vm_region_size - k_segment_header_size,
                                static_cast<char *>(m_vm_region) + k_segment_header_size,
                                k_initial_segment_size)) {
    logger::out(logger::level::error, __FILE__, __LINE__, "Cannot create application data segment");
    priv_deallocate_segment_header();
    priv_release_vm_region();
    return false;
  }

  if (!priv_set_uuid(m_manager_metadata.get()) || !priv_set_version(m_manager_metadata.get())
      || !priv_write_management_metadata(m_base_dir_path, *m_manager_metadata)) {
    m_segment_storage.destroy();
    priv_deallocate_segment_header();
    priv_release_vm_region();
    return false;
  }

  return true;
}

// ---------------------------------------- For serializing/deserializing ---------------------------------------- //
template <typename chnk_no, std::size_t chnk_sz>
bool
manager_kernel<chnk_no, chnk_sz>::priv_serialize_management_data() {
  assert(priv_initialized());

  if (m_segment_storage.read_only()) return true;

  if (!m_named_object_directory.serialize(priv_make_management_file_name(m_base_dir_path,
                                                                         k_named_object_directory_prefix).c_str())) {
    logger::out(logger::level::error, __FILE__, __LINE__, "Failed to serialize named object directory");
    return false;
  }

  if (!m_unique_object_directory.serialize(priv_make_management_file_name(m_base_dir_path,
                                                                          k_unique_object_directory_prefix).c_str())) {
    logger::out(logger::level::error, __FILE__, __LINE__, "Failed to serialize unique object directory");
    return false;
  }

  if (!m_anonymous_object_directory.serialize(priv_make_management_file_name(m_base_dir_path,
                                                                             k_anonymous_object_directory_prefix).c_str())) {
    logger::out(logger::level::error, __FILE__, __LINE__, "Failed to serialize anonymous object directory");
    return false;
  }

  if (!m_segment_memory_allocator.serialize(priv_make_management_file_name(m_base_dir_path,
                                                                           k_segment_memory_allocator_prefix))) {
    return false;
  }

  return true;
}

template <typename chnk_no, std::size_t chnk_sz>
bool
manager_kernel<chnk_no, chnk_sz>::priv_deserialize_management_data() {
  if (!m_named_object_directory.deserialize(priv_make_management_file_name(m_base_dir_path,
                                                                           k_named_object_directory_prefix).c_str())) {
    logger::out(logger::level::error, __FILE__, __LINE__, "Failed to deserialize named object directory");
    return false;
  }

  if (!m_unique_object_directory.deserialize(priv_make_management_file_name(m_base_dir_path,
                                                                            k_unique_object_directory_prefix).c_str())) {
    logger::out(logger::level::error, __FILE__, __LINE__, "Failed to deserialize unique object directory");
    return false;
  }

  if (!m_anonymous_object_directory.deserialize(priv_make_management_file_name(m_base_dir_path,
                                                                               k_anonymous_object_directory_prefix).c_str())) {
    logger::out(logger::level::error, __FILE__, __LINE__, "Failed to deserialize anonymous object directory");
    return false;
  }

  if (!m_segment_memory_allocator.deserialize(priv_make_management_file_name(m_base_dir_path,
                                                                             k_segment_memory_allocator_prefix))) {
    return false;
  }

  return true;
}

// ---------------------------------------- snapshot ---------------------------------------- //
template <typename chnk_no, std::size_t chnk_sz>
bool manager_kernel<chnk_no, chnk_sz>::priv_snapshot(const char *destination_base_dir_path,
                                                     const bool clone,
                                                     const int num_max_copy_threads) {
  assert(priv_initialized());
  // m_segment_storage.sync(true);
  #ifdef METALL_USE_PRIVATEER
  if (!m_segment_storage.snapshot(destination_base_dir_path)){
    return false;
  }
  #else
  m_segment_storage.sync(true);
  #endif

  priv_serialize_management_data();
  // std::cout << "Metall snapshot destination path: " << destination_base_dir_path << std::endl;
  const auto dst_top_dir = priv_make_top_dir_path(destination_base_dir_path);
  if (!mdtl::create_directory(dst_top_dir)) {
    std::stringstream ss;
    ss << "Failed to create a directory: " << dst_top_dir;
    logger::out(logger::level::error, __FILE__, __LINE__, ss.str().c_str());
    return false;
  }

  // Copy segment directory
  const auto src_seg_dir = priv_make_segment_dir_path(m_base_dir_path);
  const auto dst_seg_dir = priv_make_segment_dir_path(destination_base_dir_path);
  if (!mdtl::create_directory(dst_seg_dir)) {
    std::stringstream ss;
    ss << "Failed to create directory: " << dst_seg_dir;
    logger::out(logger::level::error, __FILE__, __LINE__, ss.str().c_str());
    return false;
  }
  if (!m_segment_storage.copy(src_seg_dir, dst_seg_dir, clone, num_max_copy_threads)) {
    std::stringstream ss;
    ss << "Failed to copy " << src_seg_dir << " to " << dst_seg_dir;
    logger::out(logger::level::error, __FILE__, __LINE__, ss.str().c_str());
    return false;
  }

  // Copy management dircotry
  const auto src_mng_dir = priv_make_management_dir_path(m_base_dir_path);
  const auto dst_mng_dir = priv_make_management_dir_path(destination_base_dir_path);
  if (!mdtl::create_directory(dst_mng_dir)) {
    std::stringstream ss;
    ss << "Failed to create directory: " << dst_mng_dir;
    logger::out(logger::level::error, __FILE__, __LINE__, ss.str().c_str());
    return false;
  }
  // Use a normal copy instead of reflink.
  // reflink might slow down if there are many reflink copied files.
  if (!mtlldetail::copy_files_in_directory_in_parallel(src_mng_dir, dst_mng_dir, num_max_copy_threads)) {
    std::stringstream ss;
    ss << "Failed to copy " << src_mng_dir << " to " << dst_mng_dir;
    logger::out(logger::level::error, __FILE__, __LINE__, ss.str().c_str());
    return false;
  }

  // Make a new management metadata
  json_store meta_data;
  if (!priv_set_uuid(&meta_data)) return false;
  if (!priv_set_version(&meta_data)) return false;
  if (!priv_write_management_metadata(destination_base_dir_path, meta_data)) return false;

  // Finally, mark it as properly-closed
  if (!priv_mark_properly_closed(destination_base_dir_path)) {
    logger::out(logger::level::error, __FILE__, __LINE__, "Failed to create a properly closed mark");
    return false;
  }

  return true;
}

// ---------------------------------------- File operations ---------------------------------------- //
template <typename chnk_no, std::size_t chnk_sz>
bool manager_kernel<chnk_no, chnk_sz>::priv_copy_data_store(const std::string &src_base_dir_path,
                                                            const std::string &dst_base_dir_path,
                                                            const bool use_clone,
                                                            const int num_max_copy_threads) {
  std::string source = "";
  std::string destination = "";
  #ifdef METALL_USE_PRIVATEER
  source = segment_storage_type::parse_path(src_base_dir_path).first;
  destination = segment_storage_type::parse_path(dst_base_dir_path).first;
  #else
  source = src_base_dir_path;
  destination = dst_base_dir_path;
  #endif
  const std::string src_top_dir = priv_make_top_dir_path(source);
  if (!mdtl::directory_exist(src_top_dir)) {
    std::string s("Source directory does not exist: " + src_top_dir);
    logger::out(logger::level::error, __FILE__, __LINE__, s.c_str());
    return false;
  }

<<<<<<< HEAD
  if (!mdtl::create_directory(priv_make_top_dir_path(destination))) {
    std::string s("Failed to create directory: " + destination);
    logger::out(logger::level::critical, __FILE__, __LINE__, s.c_str());
=======
  if (!mdtl::create_directory(priv_make_top_dir_path(dst_base_dir_path))) {
    std::string s("Failed to create directory: " + dst_base_dir_path);
    logger::out(logger::level::error, __FILE__, __LINE__, s.c_str());
>>>>>>> 38477c86
    return false;
  }

  // Copy segment directory
  const auto src_seg_dir = priv_make_segment_dir_path(source);
  const auto dst_seg_dir = priv_make_segment_dir_path(destination);
  if (!mdtl::create_directory(dst_seg_dir)) {
    std::string s("Failed to create directory: " + dst_seg_dir);
    logger::out(logger::level::error, __FILE__, __LINE__, s.c_str());
    return false;
  }
  if (!segment_storage_type::copy(src_seg_dir, dst_seg_dir, use_clone, num_max_copy_threads)) {
    std::stringstream ss;
    ss << "Failed to copy " << src_seg_dir << " to " << dst_seg_dir;
    logger::out(logger::level::error, __FILE__, __LINE__, ss.str().c_str());
    return false;
  }

  // Copy management dircotry
  const auto src_mng_dir = priv_make_management_dir_path(source);
  const auto dst_mng_dir = priv_make_management_dir_path(destination);
  if (!mdtl::create_directory(dst_mng_dir)) {
    std::string s("Failed to create directory: " + dst_mng_dir);
    logger::out(logger::level::error, __FILE__, __LINE__, s.c_str());
    return false;
  }
  // Use a normal copy instead of reflink.
  // reflink might slow down if there are many reflink copied files.
  if (!mtlldetail::copy_files_in_directory_in_parallel(src_mng_dir, dst_mng_dir, num_max_copy_threads)) {
    std::stringstream ss;
    ss << "Failed to copy " << src_mng_dir << " to " << dst_mng_dir;
    logger::out(logger::level::error, __FILE__, __LINE__, ss.str().c_str());
    return false;
  }
  // Copy other Privateer metadata files
  #ifdef METALL_USE_PRIVATEER
  if (!mtlldetail::copy_files_in_directory_in_parallel(source, destination, num_max_copy_threads)) {
    std::stringstream ss;
    ss << "Failed to copy " << src_mng_dir << " to " << dst_mng_dir;
    logger::out(logger::level::error, __FILE__, __LINE__, ss.str().c_str());
    return false;
  }
  #endif

  // Finally, mark it as properly-closed
  if (!priv_mark_properly_closed(destination)) {
    logger::out(logger::level::error, __FILE__, __LINE__, "Failed to create a properly closed mark");
    return false;
  }

  return true;
}

template <typename chnk_no, std::size_t chnk_sz>
bool manager_kernel<chnk_no, chnk_sz>::priv_remove_data_store(const std::string &base_dir_path) {
  return mdtl::remove_file(priv_make_top_dir_path(base_dir_path));
}

// ---------------------------------------- Management metadata ---------------------------------------- //
template <typename chnk_no, std::size_t chnk_sz>
bool manager_kernel<chnk_no, chnk_sz>::priv_write_management_metadata(const std::string &base_dir_path,
                                                                      const json_store &json_root) {
  // std::cout << "base_dir_path: " << base_dir_path << " k_manager_metadata_file_name: " << k_manager_metadata_file_name << std::endl;
  if (!mdtl::ptree::write_json(json_root,
                               priv_make_management_file_name(base_dir_path, k_manager_metadata_file_name))) {
    logger::out(logger::level::error, __FILE__, __LINE__, "Failed to write management metadata");
    return false;
  }

  return true;
}

template <typename chnk_no, std::size_t chnk_sz>
bool manager_kernel<chnk_no, chnk_sz>::priv_read_management_metadata(const std::string &base_dir_path,
                                                                     json_store *json_root) {
<<<<<<< HEAD
  // std::cout << "base_dir_path from priv_read_management_metadata(): " << base_dir_path << std::endl;
  std::string base_path;
  #ifdef METALL_USE_PRIVATEER
  base_path = segment_storage_type::parse_path(base_dir_path).first;
  #else
  base_path = base_dir_path;
  #endif
  if (!mdtl::ptree::read_json(priv_make_management_file_name(base_path, k_manager_metadata_file_name), json_root)) {
    logger::out(logger::level::critical, __FILE__, __LINE__, "Failed to read management metadata");
=======
  if (!mdtl::ptree::read_json(priv_make_management_file_name(base_dir_path, k_manager_metadata_file_name), json_root)) {
    logger::out(logger::level::error, __FILE__, __LINE__, "Failed to read management metadata");
>>>>>>> 38477c86
    return false;
  }
  return true;
}

template <typename chnk_no, std::size_t chnk_sz>
version_type manager_kernel<chnk_no, chnk_sz>::priv_get_version(const json_store &metadata_json) {
  version_type version;
  if (!mdtl::ptree::get_value(metadata_json, k_manager_metadata_key_for_version, &version)) {
    return ver_detail::k_error_version;
  }
  return version;
}

template <typename chnk_no, std::size_t chnk_sz>
bool manager_kernel<chnk_no, chnk_sz>::priv_set_version(json_store *metadata_json) {
  if (mdtl::ptree::count(*metadata_json, k_manager_metadata_key_for_version) > 0) {
    logger::out(logger::level::error, __FILE__, __LINE__, "Version information already exist");
    return false;
  }

  if (!mdtl::ptree::add_value(k_manager_metadata_key_for_version, version_type(METALL_VERSION), metadata_json)) {
    return false;
  }

  return true;
}

template <typename chnk_no, std::size_t chnk_sz>
std::string manager_kernel<chnk_no, chnk_sz>::priv_get_uuid(const json_store &metadata_json) {
  std::string uuid_string;
  if (!mdtl::ptree::get_value(metadata_json, k_manager_metadata_key_for_uuid, &uuid_string)) {
    return "";
  }

  return uuid_string;
}

template <typename chnk_no, std::size_t chnk_sz>
bool manager_kernel<chnk_no, chnk_sz>::priv_set_uuid(json_store *metadata_json) {
  std::stringstream uuid_ss;
  uuid_ss << mdtl::uuid(mdtl::uuid_random_generator{}());
  if (!uuid_ss) {
    logger::out(logger::level::error, __FILE__, __LINE__, "Failed to convert UUID to std::string");
    return false;
  }

  if (mdtl::ptree::count(*metadata_json, k_manager_metadata_key_for_uuid) > 0) {
    logger::out(logger::level::error, __FILE__, __LINE__, "UUID already exist");
    return false;
  }

  if (!mdtl::ptree::add_value(k_manager_metadata_key_for_uuid, uuid_ss.str(), metadata_json)) {
    return false;
  }

  return true;
}


// ---------------------------------------- Description ---------------------------------------- //

template <typename chnk_no, std::size_t chnk_sz>
bool manager_kernel<chnk_no, chnk_sz>::priv_read_description(const std::string &base_dir_path,
                                                             std::string *description) {
  std::string base_path = "";
  #ifdef METALL_USE_PRIVATEER
  base_path = segment_storage_type::parse_path(base_dir_path).first;
  #else
  base_path = base_dir_path;
  #endif
  const auto &file_name = priv_make_management_file_name(base_path, k_description_file_name);

  if (!mdtl::file_exist(file_name)) {
    return false; // This is not an error
  }

  std::ifstream ifs(file_name);
  if (!ifs.is_open()) {
    std::string s("Failed to open: " + file_name);
    logger::out(logger::level::error, __FILE__, __LINE__, s.c_str());
    return false;
  }

  description->assign((std::istreambuf_iterator<char>(ifs)), std::istreambuf_iterator<char>());

  ifs.close();

  return true;
}

template <typename chnk_no, std::size_t chnk_sz>
bool manager_kernel<chnk_no, chnk_sz>::priv_write_description(const std::string &base_dir_path,
                                                              const std::string &description) {

  std::string base_path = "";
  #ifdef METALL_USE_PRIVATEER
  base_path = segment_storage_type::parse_path(base_dir_path).first;
  #else
  base_path = base_dir_path;
  #endif
  const auto &file_name = priv_make_management_file_name(base_path, k_description_file_name);

  std::ofstream ofs(file_name);
  if (!ofs.is_open()) {
    std::string s("Failed to open: " + file_name);
    logger::out(logger::level::error, __FILE__, __LINE__, s.c_str());
    return false;
  }

  if (!(ofs << description)) {
    std::string s("Failed to write data:" + file_name);
    logger::out(logger::level::error, __FILE__, __LINE__, s.c_str());
    return false;
  }

  ofs.close();

  return true;
}

/* #ifdef METALL_USE_PRIVATEER
template <typename chnk_no, std::size_t chnk_sz>
std::pair<std::string, std::string>
manager_kernel<chnk_no, chnk_sz>::priv_parse_privateer_paths(const std::string &base_dir_path) {
  std::pair<std::string, std::string> parsed;
  size_t position = 0;
  std::string token = "/";
  position = base_dir_path.find_last_of(token);
  std::string privateer_base_path = base_dir_path.substr(0,position);
  std::string version_name = base_dir_path.substr(position, base_dir_path.length());
  parsed = std::make_pair(privateer_base_path, version_name);
  return parsed;
}
#endif */

} // namespace kernel
} // namespace metall

#endif //METALL_DETAIL_KERNEL_MANAGER_KERNEL_IMPL_IPP<|MERGE_RESOLUTION|>--- conflicted
+++ resolved
@@ -644,34 +644,21 @@
   base_dir = base_dir_path;
   
   // Create the base directory if needed
-<<<<<<< HEAD
   if (!mdtl::create_directory(base_dir)) {
     std::string s("Failed to create directory: " + base_dir);
     logger::out(logger::level::critical, __FILE__, __LINE__, s.c_str());
-=======
-  if (!mdtl::create_directory(base_dir_path)) {
-    std::string s("Failed to create directory: " + base_dir_path);
-    logger::out(logger::level::error, __FILE__, __LINE__, s.c_str());
->>>>>>> 38477c86
     return false;
   }
 
   // Remove existing directory to certainly create a new data store
-<<<<<<< HEAD
   if (!remove(base_dir.c_str())) {
     std::string s("Failed to remove a directory: " + base_dir);
     logger::out(logger::level::critical, __FILE__, __LINE__, s.c_str());
-=======
-  if (!remove(base_dir_path.c_str())) {
-    std::string s("Failed to remove a directory: " + base_dir_path);
-    logger::out(logger::level::error, __FILE__, __LINE__, s.c_str());
->>>>>>> 38477c86
     return false;
   }
   #endif
 
   // Create internal directories if needed
-<<<<<<< HEAD
   if (!mdtl::create_directory(priv_make_management_dir_path(base_dir))) {
     std::string s("Failed to create directory: " + priv_make_management_dir_path(base_dir));
     logger::out(logger::level::critical, __FILE__, __LINE__, s.c_str());
@@ -681,17 +668,6 @@
   if (!mdtl::create_directory(priv_make_segment_dir_path(base_dir))) {
     std::string s("Failed to create directory: " + priv_make_segment_dir_path(base_dir));
     logger::out(logger::level::critical, __FILE__, __LINE__, s.c_str());
-=======
-  if (!mdtl::create_directory(priv_make_management_dir_path(base_dir_path))) {
-    std::string s("Failed to create directory: " + priv_make_management_dir_path(base_dir_path));
-    logger::out(logger::level::error, __FILE__, __LINE__, s.c_str());
-    return false;
-  }
-
-  if (!mdtl::create_directory(priv_make_segment_dir_path(base_dir_path))) {
-    std::string s("Failed to create directory: " + priv_make_segment_dir_path(base_dir_path));
-    logger::out(logger::level::error, __FILE__, __LINE__, s.c_str());
->>>>>>> 38477c86
     return false;
   }
 
@@ -996,13 +972,8 @@
     return false;
   }
 
-<<<<<<< HEAD
   if (!priv_read_management_metadata(base_dir, m_manager_metadata.get())) {
     logger::out(logger::level::critical, __FILE__, __LINE__, "Failed to read management metadata");
-=======
-  if (!priv_read_management_metadata(base_dir_path, m_manager_metadata.get())) {
-    logger::out(logger::level::error, __FILE__, __LINE__, "Failed to read management metadata");
->>>>>>> 38477c86
     return false;
   }
 
@@ -1014,13 +985,8 @@
     return false;
   }
 
-<<<<<<< HEAD
   if (!priv_properly_closed(base_dir)) {
     logger::out(logger::level::critical, __FILE__, __LINE__,
-=======
-  if (!priv_properly_closed(base_dir_path)) {
-    logger::out(logger::level::error, __FILE__, __LINE__,
->>>>>>> 38477c86
                 "Inconsistent data store — it was not closed properly and might have been collapsed.");
     return false;
   }
@@ -1297,15 +1263,9 @@
     return false;
   }
 
-<<<<<<< HEAD
   if (!mdtl::create_directory(priv_make_top_dir_path(destination))) {
     std::string s("Failed to create directory: " + destination);
     logger::out(logger::level::critical, __FILE__, __LINE__, s.c_str());
-=======
-  if (!mdtl::create_directory(priv_make_top_dir_path(dst_base_dir_path))) {
-    std::string s("Failed to create directory: " + dst_base_dir_path);
-    logger::out(logger::level::error, __FILE__, __LINE__, s.c_str());
->>>>>>> 38477c86
     return false;
   }
 
@@ -1381,7 +1341,6 @@
 template <typename chnk_no, std::size_t chnk_sz>
 bool manager_kernel<chnk_no, chnk_sz>::priv_read_management_metadata(const std::string &base_dir_path,
                                                                      json_store *json_root) {
-<<<<<<< HEAD
   // std::cout << "base_dir_path from priv_read_management_metadata(): " << base_dir_path << std::endl;
   std::string base_path;
   #ifdef METALL_USE_PRIVATEER
@@ -1391,10 +1350,6 @@
   #endif
   if (!mdtl::ptree::read_json(priv_make_management_file_name(base_path, k_manager_metadata_file_name), json_root)) {
     logger::out(logger::level::critical, __FILE__, __LINE__, "Failed to read management metadata");
-=======
-  if (!mdtl::ptree::read_json(priv_make_management_file_name(base_dir_path, k_manager_metadata_file_name), json_root)) {
-    logger::out(logger::level::error, __FILE__, __LINE__, "Failed to read management metadata");
->>>>>>> 38477c86
     return false;
   }
   return true;
