// Copyright 2019 Lawrence Livermore National Security, LLC and other Metall Project Developers.
// See the top-level COPYRIGHT file for details.
//
// SPDX-License-Identifier: (Apache-2.0 OR MIT)

#ifndef METALL_DETAIL_KERNEL_MANAGER_KERNEL_IMPL_IPP
#define METALL_DETAIL_KERNEL_MANAGER_KERNEL_IMPL_IPP

#include <metall/kernel/manager_kernel_fwd.hpp>

namespace metall {
namespace kernel {

// -------------------------------------------------------------------------------- //
// Constructor
// -------------------------------------------------------------------------------- //
template <typename chnk_no, std::size_t chnk_sz>
manager_kernel<chnk_no, chnk_sz>::manager_kernel()
    : m_segment_memory_allocator(&m_segment_storage) {
  m_manager_metadata = std::make_unique<json_store>();
  if (!m_manager_metadata) {
    return;
  }
#if ENABLE_MUTEX_IN_METALL_MANAGER_KERNEL
  m_object_directories_mutex = std::make_unique<mutex_type>();
  if (!m_object_directories_mutex) {
    return;
  }
#endif
  m_good = priv_validate_runtime_configuration();
}

template <typename chnk_no, std::size_t chnk_sz>
manager_kernel<chnk_no, chnk_sz>::~manager_kernel() noexcept {
  close();
}

// -------------------------------------------------------------------------------- //
// Public methods
// -------------------------------------------------------------------------------- //
template <typename chnk_no, std::size_t chnk_sz>
bool manager_kernel<chnk_no, chnk_sz>::create(const char *base_dir_path, const size_type vm_reserve_size) {
  return m_good = priv_create(base_dir_path, vm_reserve_size);
}

template <typename chnk_no, std::size_t chnk_sz>
bool manager_kernel<chnk_no, chnk_sz>::open_read_only(const char *base_dir_path) {
  return m_good = priv_open(base_dir_path, true, 0);
}

template <typename chnk_no, std::size_t chnk_sz>
bool manager_kernel<chnk_no, chnk_sz>::open(const char *base_dir_path,
                                            const size_type vm_reserve_size_request) {
  return m_good = priv_open(base_dir_path, false, vm_reserve_size_request);
}

template <typename chnk_no, std::size_t chnk_sz>
void manager_kernel<chnk_no, chnk_sz>::close() {
  // Update m_good
  if (priv_initialized()) {
    if (!m_segment_storage.read_only()) {
      priv_serialize_management_data();
      m_segment_storage.sync(true);
    }

    m_segment_storage.destroy();
    priv_deallocate_segment_header();
    priv_release_vm_region();

    if (!m_segment_storage.read_only()) {
      // This function must be called at the end
      priv_mark_properly_closed(m_base_dir_path);
    }
  }
}

template <typename chnk_no, std::size_t chnk_sz>
void manager_kernel<chnk_no, chnk_sz>::flush(const bool synchronous) {
  assert(priv_initialized());
  m_segment_storage.sync(synchronous);
}

template <typename chnk_no, std::size_t chnk_sz>
void *
manager_kernel<chnk_no, chnk_sz>::
allocate(const manager_kernel<chnk_no, chnk_sz>::size_type nbytes) {
  assert(priv_initialized());
  if (m_segment_storage.read_only()) return nullptr;

  const auto offset = m_segment_memory_allocator.allocate(nbytes);
  if (offset == segment_memory_allocator::k_null_offset) {
    return nullptr;
  }
  assert(offset >= 0);
  assert(offset + nbytes <= m_segment_storage.size());
  return priv_to_address(offset);
}

template <typename chnk_no, std::size_t chnk_sz>
void *
manager_kernel<chnk_no, chnk_sz>::
allocate_aligned(const manager_kernel<chnk_no, chnk_sz>::size_type nbytes,
                 const manager_kernel<chnk_no, chnk_sz>::size_type alignment) {
  assert(priv_initialized());
  if (m_segment_storage.read_only()) return nullptr;

  // This requirement could be removed, but it would need some work to do
  if (alignment > k_chunk_size) return nullptr;

  const auto offset = m_segment_memory_allocator.allocate_aligned(nbytes, alignment);
  if (offset == segment_memory_allocator::k_null_offset) {
    return nullptr;
  }
  assert(offset >= 0);
  assert(offset + nbytes <= m_segment_storage.size());

  auto *addr = priv_to_address(offset);
  assert((uint64_t)addr % alignment == 0);
  return addr;
}

template <typename chnk_no, std::size_t chnk_sz>
void manager_kernel<chnk_no, chnk_sz>::deallocate(void *addr) {
  assert(priv_initialized());
  if (m_segment_storage.read_only()) return;
  if (!addr) return;
  m_segment_memory_allocator.deallocate(priv_to_offset(addr));
}

template <typename chnk_no, std::size_t chnk_sz>
bool manager_kernel<chnk_no, chnk_sz>::all_memory_deallocated() const {
  assert(priv_initialized());
  return m_segment_memory_allocator.all_memory_deallocated();
}

template <typename chnk_no, std::size_t chnk_sz>
template <typename T>
std::pair<T *, typename manager_kernel<chnk_no, chnk_sz>::size_type>
manager_kernel<chnk_no, chnk_sz>::find(char_ptr_holder_type name) const {
  assert(priv_initialized());

  if (name.is_anonymous()) {
    return std::make_pair(nullptr, 0);
  }

  if (name.is_unique()) {
    auto itr = m_unique_object_directory.find(gen_type_name<T>());
    if (itr != m_unique_object_directory.end()) {
      auto *const addr = reinterpret_cast<T *>(priv_to_address(itr->offset()));
      const auto length = itr->length();
      return std::make_pair(addr, length);
    }
  } else {
    auto itr = m_named_object_directory.find(name.get());
    if (itr != m_named_object_directory.end()) {
      auto *const addr = reinterpret_cast<T *>(priv_to_address(itr->offset()));
      const auto length = itr->length();
      return std::make_pair(addr, length);
    }
  }

  return std::make_pair(nullptr, 0);
}

template <typename chnk_no, std::size_t chnk_sz>
template <typename T>
bool manager_kernel<chnk_no, chnk_sz>::destroy(char_ptr_holder_type name) {
  assert(priv_initialized());
  if (m_segment_storage.read_only()) return false;

  if (name.is_anonymous()) {
    return false; // Cannot destroy anoymous object by name
  }

  T *ptr = nullptr;
  size_type length = 0;

  {
#if ENABLE_MUTEX_IN_METALL_MANAGER_KERNEL
    lock_guard_type guard(*m_object_directories_mutex);
#endif

    std::tie(ptr, length) = find<T>(name);
    if (!ptr) {
      return false; // This is not a critical error --- could have been destroyed by another thread already.
    }
    if (!priv_remove_attr_object_no_mutex(priv_to_offset(ptr))) {
      return false;
    }
  }

  priv_destruct_and_free_memory<T>(priv_to_offset(ptr), length);

  return true;
}

template <typename chnk_no, std::size_t chnk_sz>
template <typename T>
bool manager_kernel<chnk_no, chnk_sz>::destroy_ptr(const T *ptr) {
  assert(priv_initialized());
  if (m_segment_storage.read_only()) return false;

  size_type length = 0;
  {
#if ENABLE_MUTEX_IN_METALL_MANAGER_KERNEL
    lock_guard_type guard(*m_object_directories_mutex);
#endif

    length = get_instance_length(ptr);
    if (length == 0) {
      return false; // This is not a critical error --- could have been destroyed by another thread already.
    }
    if (!priv_remove_attr_object_no_mutex(priv_to_offset(ptr))) {
      return false;
    }
  }

  priv_destruct_and_free_memory<T>(priv_to_offset(ptr), length);

  return true;
}

template <typename chnk_no, std::size_t chnk_sz>
template <typename T>
const typename manager_kernel<chnk_no, chnk_sz>::char_type *
manager_kernel<chnk_no, chnk_sz>::get_instance_name(const T *ptr) const {

  auto nitr = m_named_object_directory.find(priv_to_offset(ptr));
  if (nitr != m_named_object_directory.end()) {
    return nitr->name().c_str();
  }

  auto uitr = m_unique_object_directory.find(priv_to_offset(ptr));
  if (uitr != m_unique_object_directory.end()) {
    return uitr->name().c_str();
  }

  return nullptr; // This is not error, anonymous object or non-constructed object
}

template <typename chnk_no, std::size_t chnk_sz>
template <typename T>
typename manager_kernel<chnk_no, chnk_sz>::instance_kind
manager_kernel<chnk_no, chnk_sz>::get_instance_kind(const T *ptr) const {
  if (m_named_object_directory.count(priv_to_offset(ptr)) > 0) {
    return instance_kind::named_kind;
  }

  if (m_unique_object_directory.count(priv_to_offset(ptr)) > 0) {
    return instance_kind::unique_kind;
  }

  if (m_anonymous_object_directory.count(priv_to_offset(ptr)) > 0) {
    return instance_kind::anonymous_kind;
  }

  logger::out(logger::level::error, __FILE__, __LINE__, "Invalid pointer");
  return instance_kind();
}

template <typename chnk_no, std::size_t chnk_sz>
template <typename T>
typename manager_kernel<chnk_no, chnk_sz>::size_type
manager_kernel<chnk_no, chnk_sz>::get_instance_length(const T *ptr) const {
  {
    auto itr = m_named_object_directory.find(priv_to_offset(ptr));
    if (itr != m_named_object_directory.end()) {
      assert(itr->length() > 0);
      return itr->length();
    }
  }

  {
    auto itr = m_unique_object_directory.find(priv_to_offset(ptr));
    if (itr != m_unique_object_directory.end()) {
      assert(itr->length() > 0);
      return itr->length();
    }
  }

  {
    auto itr = m_anonymous_object_directory.find(priv_to_offset(ptr));
    if (itr != m_anonymous_object_directory.end()) {
      assert(itr->length() > 0);
      return itr->length();
    }
  }

  return 0; // Won't treat as an error
}

template <typename chnk_no, std::size_t chnk_sz>
template <typename T>
bool
manager_kernel<chnk_no, chnk_sz>::is_instance_type(const void *const ptr) const {
  {
    auto itr = m_named_object_directory.find(priv_to_offset(ptr));
    if (itr != m_named_object_directory.end()) {
      return itr->type_id() == gen_type_id<T>();
    }
  }

  {
    auto itr = m_unique_object_directory.find(priv_to_offset(ptr));
    if (itr != m_unique_object_directory.end()) {
      return itr->type_id() == gen_type_id<T>();
    }
  }

  {
    auto itr = m_anonymous_object_directory.find(priv_to_offset(ptr));
    if (itr != m_anonymous_object_directory.end()) {
      return itr->type_id() == gen_type_id<T>();
    }
  }

  return false;
}

template <typename chnk_no, std::size_t chnk_sz>
template <typename T>
bool manager_kernel<chnk_no, chnk_sz>::get_instance_description(const T *ptr, std::string *description) const {
  {
    auto itr = m_named_object_directory.find(priv_to_offset(ptr));
    if (itr != m_named_object_directory.end()) {
      *description = itr->description();
      return true;
    }
  }

  {
    auto itr = m_unique_object_directory.find(priv_to_offset(ptr));
    if (itr != m_unique_object_directory.end()) {
      *description = itr->description();
      return true;
    }
  }

  {
    auto itr = m_anonymous_object_directory.find(priv_to_offset(ptr));
    if (itr != m_anonymous_object_directory.end()) {
      *description = itr->description();
      return true;
    }
  }

  return false;
}

template <typename chnk_no, std::size_t chnk_sz>
template <typename T>
bool manager_kernel<chnk_no, chnk_sz>::set_instance_description(const T *ptr, const std::string &description) {
  if (m_segment_storage.read_only()) return false;

  return (m_named_object_directory.set_description(m_named_object_directory.find(priv_to_offset(ptr)), description)
      || m_unique_object_directory.set_description(m_unique_object_directory.find(priv_to_offset(ptr)), description)
      || m_anonymous_object_directory.set_description(m_anonymous_object_directory.find(priv_to_offset(ptr)),
                                                      description));
}

template <typename chnk_no, std::size_t chnk_sz>
typename manager_kernel<chnk_no, chnk_sz>::size_type
manager_kernel<chnk_no, chnk_sz>::get_num_named_objects() const {
  return m_named_object_directory.size();
}

template <typename chnk_no, std::size_t chnk_sz>
typename manager_kernel<chnk_no, chnk_sz>::size_type
manager_kernel<chnk_no, chnk_sz>::get_num_unique_objects() const {
  return m_unique_object_directory.size();
}

template <typename chnk_no, std::size_t chnk_sz>
typename manager_kernel<chnk_no, chnk_sz>::size_type
manager_kernel<chnk_no, chnk_sz>::get_num_anonymous_objects() const {
  return m_anonymous_object_directory.size();
}

template <typename chnk_no, std::size_t chnk_sz>
typename manager_kernel<chnk_no, chnk_sz>::const_named_iterator
manager_kernel<chnk_no, chnk_sz>::named_begin() const {
  return m_named_object_directory.begin();
}

template <typename chnk_no, std::size_t chnk_sz>
typename manager_kernel<chnk_no, chnk_sz>::const_named_iterator
manager_kernel<chnk_no, chnk_sz>::named_end() const {
  return m_named_object_directory.end();
}

template <typename chnk_no, std::size_t chnk_sz>
typename manager_kernel<chnk_no, chnk_sz>::const_unique_iterator
manager_kernel<chnk_no, chnk_sz>::unique_begin() const {
  return m_unique_object_directory.begin();
}

template <typename chnk_no, std::size_t chnk_sz>
typename manager_kernel<chnk_no, chnk_sz>::const_unique_iterator
manager_kernel<chnk_no, chnk_sz>::unique_end() const {
  return m_unique_object_directory.end();
}

template <typename chnk_no, std::size_t chnk_sz>
typename manager_kernel<chnk_no, chnk_sz>::const_anonymous_iterator
manager_kernel<chnk_no, chnk_sz>::anonymous_begin() const {
  return m_anonymous_object_directory.begin();
}

template <typename chnk_no, std::size_t chnk_sz>
typename manager_kernel<chnk_no, chnk_sz>::const_anonymous_iterator
manager_kernel<chnk_no, chnk_sz>::anonymous_end() const {
  return m_anonymous_object_directory.end();
}

template <typename chnk_no, std::size_t chnk_sz>
template <typename T>
T *manager_kernel<chnk_no, chnk_sz>::generic_construct(char_ptr_holder_type name,
                                                       const size_type num,
                                                       const bool try2find,
                                                       [[maybe_unused]] const bool do_throw,
                                                       mdtl::in_place_interface &table) {
  assert(priv_initialized());
  return priv_generic_construct<T>(name, num, try2find, table);
}

template <typename chnk_no, std::size_t chnk_sz>
const typename manager_kernel<chnk_no, chnk_sz>::segment_header_type *
manager_kernel<chnk_no, chnk_sz>::get_segment_header() const {
  return reinterpret_cast<segment_header_type *>(m_segment_header);
}

template <typename chnk_no, std::size_t chnk_sz>
const void *
manager_kernel<chnk_no, chnk_sz>::get_segment() const {
  return m_segment_storage.get_segment();
}

template <typename chnk_no, std::size_t chnk_sz>
typename manager_kernel<chnk_no, chnk_sz>::size_type
manager_kernel<chnk_no, chnk_sz>::get_segment_size() const {
  return m_segment_storage.size();
}

template <typename chnk_no, std::size_t chnk_sz>
bool manager_kernel<chnk_no, chnk_sz>::snapshot(const char *destination_base_dir_path,
                                                const bool clone,
                                                const int num_max_copy_threads) {
  std::string base_path;
  #ifdef METALL_USE_PRIVATEER
  base_path = segment_storage_type::parse_path(destination_base_dir_path).first;
  #else
  base_path = destination_base_dir_path;
  #endif                        
  return priv_snapshot(base_path.c_str(), clone, num_max_copy_threads);
}

template <typename chnk_no, std::size_t chnk_sz>
bool manager_kernel<chnk_no, chnk_sz>::copy(const char *source_base_dir_path,
                                            const char *destination_base_dir_path,
                                            const bool clone,
                                            const int num_max_copy_threads) {
  return priv_copy_data_store(source_base_dir_path, destination_base_dir_path, clone, num_max_copy_threads);
}

template <typename chnk_no, std::size_t chnk_sz>
std::future<bool>
manager_kernel<chnk_no, chnk_sz>::copy_async(const char *source_dir_path,
                                             const char *destination_dir_path,
                                             const bool clone,
                                             const int num_max_copy_threads) {
  return std::async(std::launch::async, copy, source_dir_path, destination_dir_path, clone, num_max_copy_threads);
}

template <typename chnk_no, std::size_t chnk_sz>
bool manager_kernel<chnk_no, chnk_sz>::remove(const char *base_dir_path) {
  return priv_remove_data_store(base_dir_path);
}

template <typename chnk_no, std::size_t chnk_sz>
std::future<bool> manager_kernel<chnk_no, chnk_sz>::remove_async(const char *base_dir_path) {
  return std::async(std::launch::async, remove, base_dir_path);
}

template <typename chnk_no, std::size_t chnk_sz>
bool manager_kernel<chnk_no, chnk_sz>::consistent(const char *dir_path) {
  return priv_consistent(dir_path);
}

template <typename chnk_no, std::size_t chnk_sz>
std::string manager_kernel<chnk_no, chnk_sz>::get_uuid() const {
  return self_type::get_uuid(m_base_dir_path);
}

template <typename chnk_no, std::size_t chnk_sz>
std::string manager_kernel<chnk_no, chnk_sz>::get_uuid(const char *dir_path) {
  json_store meta_data;
  if (!priv_read_management_metadata(dir_path, &meta_data)) {
    std::stringstream ss;
    ss << "Cannot read management metadata in " << dir_path;
    logger::out(logger::level::error, __FILE__, __LINE__, ss.str().c_str());
    return "";
  }
  return priv_get_uuid(meta_data);
}

template <typename chnk_no, std::size_t chnk_sz>
version_type manager_kernel<chnk_no, chnk_sz>::get_version() const {
  return self_type::get_version(m_base_dir_path);
}

template <typename chnk_no, std::size_t chnk_sz>
version_type manager_kernel<chnk_no, chnk_sz>::get_version(const char *dir_path) {
  json_store meta_data;
  if (!priv_read_management_metadata(dir_path, &meta_data)) {
    std::stringstream ss;
    ss << "Cannot read management metadata in " << dir_path;
    logger::out(logger::level::error, __FILE__, __LINE__, ss.str().c_str());
    return 0;
  }
  const auto version = priv_get_version(meta_data);
  return (version == ver_detail::k_error_version) ? 0 : version;
}

template <typename chnk_no, std::size_t chnk_sz>
bool manager_kernel<chnk_no, chnk_sz>::get_description(const std::string &base_dir_path, std::string *description) {
  return priv_read_description(base_dir_path, description);
}

template <typename chnk_no, std::size_t chnk_sz>
bool manager_kernel<chnk_no, chnk_sz>::get_description(std::string *description) const {
  return priv_read_description(m_base_dir_path, description);
}

template <typename chnk_no, std::size_t chnk_sz>
bool manager_kernel<chnk_no, chnk_sz>::set_description(const std::string &base_dir_path,
                                                       const std::string &description) {
  return priv_write_description(base_dir_path, description);
}

template <typename chnk_no, std::size_t chnk_sz>
bool manager_kernel<chnk_no, chnk_sz>::set_description(const std::string &description) {
  return set_description(m_base_dir_path, description);
}

template <typename chnk_no, std::size_t chnk_sz>
typename manager_kernel<chnk_no, chnk_sz>::named_object_attr_accessor_type
manager_kernel<chnk_no, chnk_sz>::access_named_object_attribute(const std::string &base_dir_path) {
  std::string base_path = "";
  #ifdef METALL_USE_PRIVATEER
  base_path = segment_storage_type::parse_path(base_dir_path).first;
  #else
  base_path = base_dir_path;
  #endif
  return named_object_attr_accessor_type(priv_make_management_file_name(base_path,
                                                                        k_named_object_directory_prefix));
}

template <typename chnk_no, std::size_t chnk_sz>
typename manager_kernel<chnk_no, chnk_sz>::unique_object_attr_accessor_type
manager_kernel<chnk_no, chnk_sz>::access_unique_object_attribute(const std::string &base_dir_path) {
  std::string base_path = "";
  #ifdef METALL_USE_PRIVATEER
  base_path = segment_storage_type::parse_path(base_dir_path).first;
  #else
  base_path = base_dir_path;
  #endif
  return unique_object_attr_accessor_type(priv_make_management_file_name(base_path,
                                                                         k_unique_object_directory_prefix));
}

template <typename chnk_no, std::size_t chnk_sz>
typename manager_kernel<chnk_no, chnk_sz>::anonymous_object_attr_accessor_type
manager_kernel<chnk_no, chnk_sz>::access_anonymous_object_attribute(const std::string &base_dir_path) {
  std::string base_path = "";
  #ifdef METALL_USE_PRIVATEER
  base_path = segment_storage_type::parse_path(base_dir_path).first;
  #else
  base_path = base_dir_path;
  #endif
  return anonymous_object_attr_accessor_type(priv_make_management_file_name(base_path,
                                                                            k_anonymous_object_directory_prefix));
}

template <typename chnk_no, std::size_t chnk_sz>
bool manager_kernel<chnk_no, chnk_sz>::good() const noexcept {
  return m_good;
}

// -------------------------------------------------------------------------------- //
// Private methods
// -------------------------------------------------------------------------------- //
template <typename chnk_no, std::size_t chnk_sz>
typename manager_kernel<chnk_no, chnk_sz>::difference_type
manager_kernel<chnk_no, chnk_sz>::priv_to_offset(const void *const ptr) const {
  return static_cast<char *>(const_cast<void *>(ptr)) - static_cast<char *>(m_segment_storage.get_segment());
}

template <typename chnk_no, std::size_t chnk_sz>
void *manager_kernel<chnk_no, chnk_sz>::priv_to_address(const difference_type offset) const {
  return static_cast<char *>(m_segment_storage.get_segment()) + offset;
}

template <typename chnk_no, std::size_t chnk_sz>
std::string
manager_kernel<chnk_no, chnk_sz>::priv_make_top_dir_path(const std::string &base_dir_path) {
  return base_dir_path + "/" + k_datastore_top_dir_name;
}

template <typename chnk_no, std::size_t chnk_sz>
std::string
manager_kernel<chnk_no, chnk_sz>::priv_make_top_level_file_name(const std::string &base_dir_path,
                                                                const std::string &item_name) {
  return priv_make_top_dir_path(base_dir_path) + "/" + item_name;
}

template <typename chnk_no, std::size_t chnk_sz>
std::string
manager_kernel<chnk_no, chnk_sz>::priv_make_management_dir_path(const std::string &base_dir_path) {
  return priv_make_top_dir_path(base_dir_path) + "/" + k_datastore_management_dir_name + "/";
}

template <typename chnk_no, std::size_t chnk_sz>
std::string
manager_kernel<chnk_no, chnk_sz>::priv_make_management_file_name(const std::string &base_dir_path,
                                                                 const std::string &item_name) {
  return priv_make_management_dir_path(base_dir_path) + "/" + item_name;
}

template <typename chnk_no, std::size_t chnk_sz>
std::string
manager_kernel<chnk_no, chnk_sz>::priv_make_segment_dir_path(const std::string &base_dir_path) {
  return priv_make_top_dir_path(base_dir_path) + "/" + k_datastore_segment_dir_name + "/";
}

template <typename chnk_no, std::size_t chnk_sz>
bool
manager_kernel<chnk_no, chnk_sz>::priv_init_datastore_directory(const std::string &base_dir_path) {
  std::string base_dir = "";
  #ifdef METALL_USE_PRIVATEER
  // Init privateer objerct
  m_segment_storage.init_privateer_datastore(base_dir_path);
  base_dir = segment_storage_type::parse_path(base_dir_path).first;
  #else
  base_dir = base_dir_path;
  
  // Create the base directory if needed
  if (!mdtl::create_directory(base_dir)) {
    std::string s("Failed to create directory: " + base_dir);
    logger::out(logger::level::critical, __FILE__, __LINE__, s.c_str());
    return false;
  }

  // Remove existing directory to certainly create a new data store
  if (!remove(base_dir.c_str())) {
    std::string s("Failed to remove a directory: " + base_dir);
    logger::out(logger::level::critical, __FILE__, __LINE__, s.c_str());
    return false;
  }
  #endif

  // Create internal directories if needed
  if (!mdtl::create_directory(priv_make_management_dir_path(base_dir))) {
    std::string s("Failed to create directory: " + priv_make_management_dir_path(base_dir));
    logger::out(logger::level::critical, __FILE__, __LINE__, s.c_str());
    return false;
  }

  if (!mdtl::create_directory(priv_make_segment_dir_path(base_dir))) {
    std::string s("Failed to create directory: " + priv_make_segment_dir_path(base_dir));
    logger::out(logger::level::critical, __FILE__, __LINE__, s.c_str());
    return false;
  }

  return true;
}

template <typename chnk_no, std::size_t chnk_sz>
bool manager_kernel<chnk_no, chnk_sz>::priv_initialized() const {
  assert(!m_base_dir_path.empty());
  assert(m_segment_storage.get_segment());
  return (m_vm_region && m_vm_region_size > 0 && m_segment_header && m_segment_storage.size() > 0);
}

template <typename chnk_no, std::size_t chnk_sz>
bool manager_kernel<chnk_no, chnk_sz>::priv_validate_runtime_configuration() const {
  const auto system_page_size = mdtl::get_page_size();
  if (system_page_size <= 0) {
    logger::out(logger::level::error, __FILE__, __LINE__, "Failed to get the system page size");
    return false;
  }

  if (k_chunk_size % system_page_size != 0) {
    logger::out(logger::level::error,
                __FILE__,
                __LINE__,
                "The chunk size must be a multiple of the system page size");
    return false;
  }

  if (m_segment_storage.page_size() > k_chunk_size) {
    logger::out(logger::level::error,
                __FILE__,
                __LINE__,
                "The page size of the segment storage must be equal or smaller than the chunk size");
    return false;
  }

  if (m_segment_storage.page_size() % system_page_size != 0) {
    logger::out(logger::level::error,
                __FILE__,
                __LINE__,
                "The page size of the segment storage must be a multiple of the system page size");
    return false;
  }

  return true;
}

template <typename chnk_no, std::size_t chnk_sz>
bool manager_kernel<chnk_no, chnk_sz>::priv_consistent(const std::string &base_dir_path) {
  std::string base_path;
  #ifdef METALL_USE_PRIVATEER
  base_path = segment_storage_type::parse_path(base_dir_path).first;
  #else
  base_path = base_dir_path;
  #endif
  json_store metadata;
  return priv_properly_closed(base_path) && (priv_read_management_metadata(base_path, &metadata)
      && priv_check_version(metadata));
}

template <typename chnk_no, std::size_t chnk_sz>
bool manager_kernel<chnk_no, chnk_sz>::priv_check_version(const json_store &metadata_json) {
  return priv_get_version(metadata_json) == version_type(METALL_VERSION);
}

template <typename chnk_no, std::size_t chnk_sz>
bool manager_kernel<chnk_no, chnk_sz>::priv_properly_closed(const std::string &base_dir_path) {
  return mdtl::file_exist(priv_make_top_level_file_name(base_dir_path, k_properly_closed_mark_file_name));
}

template <typename chnk_no, std::size_t chnk_sz>
bool manager_kernel<chnk_no, chnk_sz>::priv_mark_properly_closed(const std::string &base_dir_path) {
  return mdtl::create_file(priv_make_top_level_file_name(base_dir_path, k_properly_closed_mark_file_name));
}

template <typename chnk_no, std::size_t chnk_sz>
bool manager_kernel<chnk_no, chnk_sz>::priv_unmark_properly_closed(const std::string &base_dir_path) {
  return mdtl::remove_file(priv_make_top_level_file_name(base_dir_path, k_properly_closed_mark_file_name));
}

template <typename chnk_no, std::size_t chnk_sz>
bool
manager_kernel<chnk_no, chnk_sz>::priv_reserve_vm_region(const size_type nbytes) {
  // Align the VM region to the page size to decrease the implementation cost of some features, such as
  // supporting Umap and aligned allocation
  const auto alignment = k_chunk_size;

  assert(alignment > 0);
  m_vm_region_size = mdtl::round_up(nbytes, alignment);
  m_vm_region = mdtl::reserve_aligned_vm_region(alignment, m_vm_region_size);
  if (!m_vm_region) {
    std::stringstream ss;
    ss << "Cannot reserve a VM region " << nbytes << " bytes";
    logger::out(logger::level::error, __FILE__, __LINE__, ss.str().c_str());
    m_vm_region_size = 0;
    return false;
  }
  assert(reinterpret_cast<uint64_t>(m_vm_region) % alignment == 0);

  return true;
}

template <typename chnk_no, std::size_t chnk_sz>
bool
manager_kernel<chnk_no, chnk_sz>::priv_release_vm_region() {

  if (!mdtl::munmap(m_vm_region, m_vm_region_size, false)) {
    std::stringstream ss;
    ss << "Cannot release a VM region " << (uint64_t)m_vm_region << ", " << m_vm_region_size << " bytes.";
    logger::out(logger::level::error, __FILE__, __LINE__, ss.str().c_str());
    return false;
  }
  m_vm_region = nullptr;
  m_vm_region_size = 0;

  return true;
}

template <typename chnk_no, std::size_t chnk_sz>
bool
manager_kernel<chnk_no, chnk_sz>::priv_allocate_segment_header(void *const addr) {

  if (!addr) {
    return false;
  }

  if (mdtl::map_anonymous_write_mode(addr, k_segment_header_size, MAP_FIXED) != addr) {
    logger::out(logger::level::error, __FILE__, __LINE__, "Cannot allocate segment header");
    return false;
  }
  m_segment_header = reinterpret_cast<segment_header_type *>(addr);

  new(m_segment_header) segment_header_type();
  m_segment_header->manager_kernel_address = this;

  return true;
}

template <typename chnk_no, std::size_t chnk_sz>
bool
manager_kernel<chnk_no, chnk_sz>::priv_deallocate_segment_header() {
  std::destroy_at(&m_segment_header);
  const auto ret = mdtl::munmap(m_segment_header, k_segment_header_size, false);
  m_segment_header = nullptr;
  if (!ret) {
    logger::out(logger::level::error, __FILE__, __LINE__, "Failed to deallocate segment header");
  }
  return ret;
}

template <typename chnk_no, std::size_t chnk_sz>
template <typename T>
T *
manager_kernel<chnk_no, chnk_sz>::
priv_generic_construct(char_ptr_holder_type name,
                       size_type length,
                       bool try2find,
                       mdtl::in_place_interface &table) { 
  // Check overflow for security
  if (length > ((std::size_t)-1) / table.size) {
    return nullptr;
  }
  // std::cout << "METALLDEBUG CONSTRUCTING 805" << std::endl;
  void *ptr = nullptr;
  try {
#if ENABLE_MUTEX_IN_METALL_MANAGER_KERNEL
    lock_guard_type guard(*m_object_directories_mutex);
#endif

    if (!name.is_anonymous()) {
      auto *const found_addr = find<T>(name).first;
      if (found_addr) {
        if (try2find) {
          return found_addr;
        }
        return nullptr; // this is not a critical error always --- could have been allocated by another thread.
      }
    }
    // std::cout << "METALLDEBUG CONSTRUCTING 821" << std::endl;
    ptr = allocate(length * sizeof(T));
    if (!ptr) return nullptr;
    // std::cout << "METALLDEBUG CONSTRUCTING 824" << std::endl;
    const auto offset = priv_to_offset(ptr);
    // std::cout << "METALLDEBUG CONSTRUCTING 826" << std::endl;
    if (!priv_register_attr_object_no_mutex<T>(name, offset, length)) {
      deallocate(ptr);
      return nullptr;
    }
  } catch (...) {
    logger::out(logger::level::error,
                __FILE__,
                __LINE__,
                "Exception was thrown when finding or allocating an attribute object");
    return nullptr;
  }

  // To prevent memory leak, deallocates the memory when array_construct throws exception
  std::unique_ptr<void, std::function<void(void *)>> ptr_holder(ptr, [this](void *const ptr) {
    try {
      {
#if ENABLE_MUTEX_IN_METALL_MANAGER_KERNEL
        lock_guard_type guard(*m_object_directories_mutex);
#endif
        priv_remove_attr_object_no_mutex(priv_to_offset(ptr));
      }
      deallocate(ptr);
    } catch (...) {
      logger::out(logger::level::error, __FILE__, __LINE__, "Exception was thrown when cleaning up an object");
    }
  });
  // std::cout << "METALLDEBUG CONSTRUCTING 853" << std::endl;
  // Constructs each object in the allocated memory
  // When one of objects of T in the array throws exception,
  // this function calls T's destructor for successfully constructed objects and rethrows the exception
  // std::cout << "ptr: " << (uint64_t) ptr << std::endl;
  // std::cout << "length: " << length << std::endl;
  // std::cout << "table: " <<  (uint64_t) &table<< std::endl;

  mdtl::array_construct(ptr, length, table);
  // std::cout << "METALLDEBUG CONSTRUCTING 858" << std::endl;
  ptr_holder.release(); // release the pointer since the construction succeeded
  // std::cout << "METALLDEBUG CONSTRUCTING 860" << std::endl;
  return static_cast<T *>(ptr);
}

template <typename chnk_no, std::size_t chnk_sz>
template <typename T>
bool manager_kernel<chnk_no, chnk_sz>::priv_register_attr_object_no_mutex(char_ptr_holder_type name,
                                                                          difference_type offset,
                                                                          size_type length) {
  if (name.is_anonymous()) {
    if (!m_anonymous_object_directory.insert("", offset, length, gen_type_id<T>())) {
      logger::out(logger::level::error,
                  __FILE__,
                  __LINE__,
                  "Failed to insert an entry into the anonymous object table");
      return false;
    }
  } else if (name.is_unique()) {
    if (!m_unique_object_directory.insert(gen_type_name<T>(), offset, length, gen_type_id<T>())) {
      logger::out(logger::level::error,
                  __FILE__,
                  __LINE__,
                  "Failed to insert an entry into the unique object table");
      return false;
    }
  } else {
    if (std::string(name.get()).empty()) {
      logger::out(logger::level::warning, __FILE__, __LINE__, "Empty name is invalid for named object");
      return false;
    }

    if (!m_named_object_directory.insert(name.get(), offset, length, gen_type_id<T>())) {
      logger::out(logger::level::error, __FILE__, __LINE__, "Failed to insert an entry into the named object table");
      return false;
    }
  }

  return true;
}

template <typename chnk_no, std::size_t chnk_sz>
bool manager_kernel<chnk_no, chnk_sz>::priv_remove_attr_object_no_mutex(difference_type offset) {

  // As the instance kind of the object is not given,
  // just call the eranse functions in all tables to simplify implementation.
  if (!m_named_object_directory.erase(offset)
      && !m_unique_object_directory.erase(offset)
      && !m_anonymous_object_directory.erase(offset)) {
    logger::out(logger::level::error, __FILE__, __LINE__, "Failed to erase an entry from object directories");
    return false;
  }

  return true;
}

template <typename chnk_no, std::size_t chnk_sz>
template <typename T>
void manager_kernel<chnk_no, chnk_sz>::priv_destruct_and_free_memory(const difference_type offset,
                                                                     const size_type length) {
  auto *object = static_cast<T *>(priv_to_address(offset));
  // Destruct each object, can throw
  std::destroy(&object[0], &object[length]);
  // Finally, deallocate the memory
  m_segment_memory_allocator.deallocate(offset);
}

template <typename chnk_no, std::size_t chnk_sz>
bool manager_kernel<chnk_no, chnk_sz>::priv_open(const char *base_dir_path,
                                                 const bool read_only,
                                                 const size_type vm_reserve_size_request) {
  std::string base_dir = "";
  #ifdef METALL_USE_PRIVATEER
    // Init privateer objerct kozomozo
    m_segment_storage.init_privateer_datastore(std::string(base_dir_path));
    base_dir = segment_storage_type::parse_path(base_dir_path).first;
  #else
    base_dir = base_dir_path;
  #endif                                                 
  if (!priv_validate_runtime_configuration()) {
    return false;
  }

  if (!priv_read_management_metadata(base_dir, m_manager_metadata.get())) {
    logger::out(logger::level::critical, __FILE__, __LINE__, "Failed to read management metadata");
    return false;
  }

  if (!priv_check_version(*m_manager_metadata)) {
    std::stringstream ss;
    ss << "Invalid version — it was created by Metall v" << to_version_string(priv_get_version(*m_manager_metadata))
       << " (currently using v" << to_version_string(METALL_VERSION) << ")";
    logger::out(logger::level::error, __FILE__, __LINE__, ss.str().c_str());
    return false;
  }

  if (!priv_properly_closed(base_dir)) {
    logger::out(logger::level::critical, __FILE__, __LINE__,
                "Inconsistent data store — it was not closed properly and might have been collapsed.");
    return false;
  }
  
  m_base_dir_path = base_dir;

  #ifdef METALL_USE_PRIVATEER
  const size_type existing_segment_size = segment_storage_type::get_size(m_base_dir_path);
  #else
  const size_type existing_segment_size = segment_storage_type::get_size(priv_make_segment_dir_path(m_base_dir_path));
  #endif

  const size_type vm_reserve_size = (read_only) ? existing_segment_size + k_segment_header_size
                                                : std::max(existing_segment_size + k_segment_header_size,
                                                           vm_reserve_size_request);

  if (!priv_reserve_vm_region(vm_reserve_size)) {
    return false;
  }

  if (!priv_allocate_segment_header(m_vm_region)) {
    priv_release_vm_region();
    return false;
  }

  // Clear the consistent mark before opening with the write mode
  if (!read_only && !priv_unmark_properly_closed(m_base_dir_path)) {
    logger::out(logger::level::error,
                __FILE__,
                __LINE__,
                "Failed to erase the properly close mark before opening");
    priv_deallocate_segment_header();
    priv_release_vm_region();
    return false;
  }
  if (!m_segment_storage.open(priv_make_segment_dir_path(m_base_dir_path),
                              m_vm_region_size - k_segment_header_size,
                              static_cast<char *>(m_vm_region) + k_segment_header_size,
                              read_only)) {
    priv_deallocate_segment_header();
    priv_release_vm_region();
    return false;
  }

  if (!priv_deserialize_management_data()) {
    m_segment_storage.destroy();
    priv_deallocate_segment_header();
    priv_release_vm_region();
    return false;
  }

  return true;
}

template <typename chnk_no, std::size_t chnk_sz>
bool manager_kernel<chnk_no, chnk_sz>::priv_create(const char *base_dir_path,
                                                   const size_type vm_reserve_size) {
  if (!priv_validate_runtime_configuration()) {
    return false;
  }

  if (vm_reserve_size > k_max_segment_size) {
    std::stringstream ss;
    ss << "Too large VM region size is requested " << vm_reserve_size << " byte.";
    logger::out(logger::level::error, __FILE__, __LINE__, ss.str().c_str());
    return false;
  }

  #ifdef METALL_USE_PRIVATEER
    m_base_dir_path = segment_storage_type::parse_path(base_dir_path).first;
  #else
    m_base_dir_path = base_dir_path;
  #endif

  if (!priv_unmark_properly_closed(m_base_dir_path) || !priv_init_datastore_directory(base_dir_path)) {
    std::stringstream ss;
    ss << "Failed to initialize datastore directory under " << base_dir_path;
    logger::out(logger::level::error, __FILE__, __LINE__, ss.str().c_str());
    return false;
  }

  #ifdef METALL_USE_PRIVATEER
  if (!priv_reserve_vm_region(vm_reserve_size + k_segment_header_size)) {
    return false;
  }
  #else
  if (!priv_reserve_vm_region(vm_reserve_size)) {
    return false;
  }
  #endif

  if (!priv_allocate_segment_header(m_vm_region)) {
    priv_release_vm_region();
    return false;
  }

  if (!m_segment_storage.create(priv_make_segment_dir_path(m_base_dir_path),
                                m_vm_region_size - k_segment_header_size,
                                static_cast<char *>(m_vm_region) + k_segment_header_size,
                                k_initial_segment_size)) {
    logger::out(logger::level::error, __FILE__, __LINE__, "Cannot create application data segment");
    priv_deallocate_segment_header();
    priv_release_vm_region();
    return false;
  }

  if (!priv_set_uuid(m_manager_metadata.get()) || !priv_set_version(m_manager_metadata.get())
      || !priv_write_management_metadata(m_base_dir_path, *m_manager_metadata)) {
    m_segment_storage.destroy();
    priv_deallocate_segment_header();
    priv_release_vm_region();
    return false;
  }

  return true;
}

// ---------------------------------------- For serializing/deserializing ---------------------------------------- //
template <typename chnk_no, std::size_t chnk_sz>
bool
manager_kernel<chnk_no, chnk_sz>::priv_serialize_management_data() {
  assert(priv_initialized());

  if (m_segment_storage.read_only()) return true;

  if (!m_named_object_directory.serialize(priv_make_management_file_name(m_base_dir_path,
                                                                         k_named_object_directory_prefix).c_str())) {
    logger::out(logger::level::error, __FILE__, __LINE__, "Failed to serialize named object directory");
    return false;
  }

  if (!m_unique_object_directory.serialize(priv_make_management_file_name(m_base_dir_path,
                                                                          k_unique_object_directory_prefix).c_str())) {
    logger::out(logger::level::error, __FILE__, __LINE__, "Failed to serialize unique object directory");
    return false;
  }

  if (!m_anonymous_object_directory.serialize(priv_make_management_file_name(m_base_dir_path,
                                                                             k_anonymous_object_directory_prefix).c_str())) {
    logger::out(logger::level::error, __FILE__, __LINE__, "Failed to serialize anonymous object directory");
    return false;
  }

  if (!m_segment_memory_allocator.serialize(priv_make_management_file_name(m_base_dir_path,
                                                                           k_segment_memory_allocator_prefix))) {
    return false;
  }

  return true;
}

template <typename chnk_no, std::size_t chnk_sz>
bool
manager_kernel<chnk_no, chnk_sz>::priv_deserialize_management_data() {
  if (!m_named_object_directory.deserialize(priv_make_management_file_name(m_base_dir_path,
                                                                           k_named_object_directory_prefix).c_str())) {
    logger::out(logger::level::error, __FILE__, __LINE__, "Failed to deserialize named object directory");
    return false;
  }

  if (!m_unique_object_directory.deserialize(priv_make_management_file_name(m_base_dir_path,
                                                                            k_unique_object_directory_prefix).c_str())) {
    logger::out(logger::level::error, __FILE__, __LINE__, "Failed to deserialize unique object directory");
    return false;
  }

  if (!m_anonymous_object_directory.deserialize(priv_make_management_file_name(m_base_dir_path,
                                                                               k_anonymous_object_directory_prefix).c_str())) {
    logger::out(logger::level::error, __FILE__, __LINE__, "Failed to deserialize anonymous object directory");
    return false;
  }

  if (!m_segment_memory_allocator.deserialize(priv_make_management_file_name(m_base_dir_path,
                                                                             k_segment_memory_allocator_prefix))) {
    return false;
  }

  return true;
}

// ---------------------------------------- snapshot ---------------------------------------- //
template <typename chnk_no, std::size_t chnk_sz>
bool manager_kernel<chnk_no, chnk_sz>::priv_snapshot(const char *destination_base_dir_path,
                                                     const bool clone,
                                                     const int num_max_copy_threads) {
  assert(priv_initialized());
  // m_segment_storage.sync(true);
  #ifdef METALL_USE_PRIVATEER
  if (!m_segment_storage.snapshot(destination_base_dir_path)){
    return false;
  }
  #else
  m_segment_storage.sync(true);
  #endif

  priv_serialize_management_data();
  // std::cout << "Metall snapshot destination path: " << destination_base_dir_path << std::endl;
  const auto dst_top_dir = priv_make_top_dir_path(destination_base_dir_path);
  if (!mdtl::create_directory(dst_top_dir)) {
    std::stringstream ss;
    ss << "Failed to create a directory: " << dst_top_dir;
    logger::out(logger::level::error, __FILE__, __LINE__, ss.str().c_str());
    return false;
  }

  // Copy segment directory
  const auto src_seg_dir = priv_make_segment_dir_path(m_base_dir_path);
  const auto dst_seg_dir = priv_make_segment_dir_path(destination_base_dir_path);
  if (!mdtl::create_directory(dst_seg_dir)) {
    std::stringstream ss;
    ss << "Failed to create directory: " << dst_seg_dir;
    logger::out(logger::level::error, __FILE__, __LINE__, ss.str().c_str());
    return false;
  }
  if (!m_segment_storage.copy(src_seg_dir, dst_seg_dir, clone, num_max_copy_threads)) {
    std::stringstream ss;
    ss << "Failed to copy " << src_seg_dir << " to " << dst_seg_dir;
    logger::out(logger::level::error, __FILE__, __LINE__, ss.str().c_str());
    return false;
  }

  // Copy management dircotry
  const auto src_mng_dir = priv_make_management_dir_path(m_base_dir_path);
  const auto dst_mng_dir = priv_make_management_dir_path(destination_base_dir_path);
  if (!mdtl::create_directory(dst_mng_dir)) {
    std::stringstream ss;
    ss << "Failed to create directory: " << dst_mng_dir;
    logger::out(logger::level::error, __FILE__, __LINE__, ss.str().c_str());
    return false;
  }
  // Use a normal copy instead of reflink.
  // reflink might slow down if there are many reflink copied files.
  if (!mtlldetail::copy_files_in_directory_in_parallel(src_mng_dir, dst_mng_dir, num_max_copy_threads)) {
    std::stringstream ss;
    ss << "Failed to copy " << src_mng_dir << " to " << dst_mng_dir;
    logger::out(logger::level::error, __FILE__, __LINE__, ss.str().c_str());
    return false;
  }

  // Make a new management metadata
  json_store meta_data;
  if (!priv_set_uuid(&meta_data)) return false;
  if (!priv_set_version(&meta_data)) return false;
  if (!priv_write_management_metadata(destination_base_dir_path, meta_data)) return false;

  // Finally, mark it as properly-closed
  if (!priv_mark_properly_closed(destination_base_dir_path)) {
    logger::out(logger::level::error, __FILE__, __LINE__, "Failed to create a properly closed mark");
    return false;
  }

  return true;
}

// ---------------------------------------- File operations ---------------------------------------- //
template <typename chnk_no, std::size_t chnk_sz>
bool manager_kernel<chnk_no, chnk_sz>::priv_copy_data_store(const std::string &src_base_dir_path,
                                                            const std::string &dst_base_dir_path,
                                                            const bool use_clone,
                                                            const int num_max_copy_threads) {
<<<<<<< HEAD
  std::string source = "";
  std::string destination = "";
  #ifdef METALL_USE_PRIVATEER
  source = segment_storage_type::parse_path(src_base_dir_path).first;
  destination = segment_storage_type::parse_path(dst_base_dir_path).first;
  #else
  source = src_base_dir_path;
  destination = dst_base_dir_path;
  #endif
  const std::string src_top_dir = priv_make_top_dir_path(source);
=======
  if (!consistent(src_base_dir_path.data())) {
    std::string s(
        "Source directory is not consistnt (may not have closed properly or may still be open): " + src_base_dir_path);
    logger::out(logger::level::error, __FILE__, __LINE__, s.c_str());
    return false;
  }

  const std::string src_top_dir = priv_make_top_dir_path(src_base_dir_path);
>>>>>>> 7a9cc9dd
  if (!mdtl::directory_exist(src_top_dir)) {
    std::string s("Source directory does not exist: " + src_top_dir);
    logger::out(logger::level::error, __FILE__, __LINE__, s.c_str());
    return false;
  }

  if (!mdtl::create_directory(priv_make_top_dir_path(destination))) {
    std::string s("Failed to create directory: " + destination);
    logger::out(logger::level::critical, __FILE__, __LINE__, s.c_str());
    return false;
  }

  // Copy segment directory
  const auto src_seg_dir = priv_make_segment_dir_path(source);
  const auto dst_seg_dir = priv_make_segment_dir_path(destination);
  if (!mdtl::create_directory(dst_seg_dir)) {
    std::string s("Failed to create directory: " + dst_seg_dir);
    logger::out(logger::level::error, __FILE__, __LINE__, s.c_str());
    return false;
  }
  if (!segment_storage_type::copy(src_seg_dir, dst_seg_dir, use_clone, num_max_copy_threads)) {
    std::stringstream ss;
    ss << "Failed to copy " << src_seg_dir << " to " << dst_seg_dir;
    logger::out(logger::level::error, __FILE__, __LINE__, ss.str().c_str());
    return false;
  }

  // Copy management dircotry
  const auto src_mng_dir = priv_make_management_dir_path(source);
  const auto dst_mng_dir = priv_make_management_dir_path(destination);
  if (!mdtl::create_directory(dst_mng_dir)) {
    std::string s("Failed to create directory: " + dst_mng_dir);
    logger::out(logger::level::error, __FILE__, __LINE__, s.c_str());
    return false;
  }
  // Use a normal copy instead of reflink.
  // reflink might slow down if there are many reflink copied files.
  if (!mtlldetail::copy_files_in_directory_in_parallel(src_mng_dir, dst_mng_dir, num_max_copy_threads)) {
    std::stringstream ss;
    ss << "Failed to copy " << src_mng_dir << " to " << dst_mng_dir;
    logger::out(logger::level::error, __FILE__, __LINE__, ss.str().c_str());
    return false;
  }
  // Copy other Privateer metadata files
  #ifdef METALL_USE_PRIVATEER
  if (!mtlldetail::copy_files_in_directory_in_parallel(source, destination, num_max_copy_threads)) {
    std::stringstream ss;
    ss << "Failed to copy " << src_mng_dir << " to " << dst_mng_dir;
    logger::out(logger::level::error, __FILE__, __LINE__, ss.str().c_str());
    return false;
  }
  #endif

  // Finally, mark it as properly-closed
  if (!priv_mark_properly_closed(destination)) {
    logger::out(logger::level::error, __FILE__, __LINE__, "Failed to create a properly closed mark");
    return false;
  }

  return true;
}

template <typename chnk_no, std::size_t chnk_sz>
bool manager_kernel<chnk_no, chnk_sz>::priv_remove_data_store(const std::string &base_dir_path) {
  return mdtl::remove_file(priv_make_top_dir_path(base_dir_path));
}

// ---------------------------------------- Management metadata ---------------------------------------- //
template <typename chnk_no, std::size_t chnk_sz>
bool manager_kernel<chnk_no, chnk_sz>::priv_write_management_metadata(const std::string &base_dir_path,
                                                                      const json_store &json_root) {
  // std::cout << "base_dir_path: " << base_dir_path << " k_manager_metadata_file_name: " << k_manager_metadata_file_name << std::endl;
  if (!mdtl::ptree::write_json(json_root,
                               priv_make_management_file_name(base_dir_path, k_manager_metadata_file_name))) {
    logger::out(logger::level::error, __FILE__, __LINE__, "Failed to write management metadata");
    return false;
  }

  return true;
}

template <typename chnk_no, std::size_t chnk_sz>
bool manager_kernel<chnk_no, chnk_sz>::priv_read_management_metadata(const std::string &base_dir_path,
                                                                     json_store *json_root) {
  // std::cout << "base_dir_path from priv_read_management_metadata(): " << base_dir_path << std::endl;
  std::string base_path;
  #ifdef METALL_USE_PRIVATEER
  base_path = segment_storage_type::parse_path(base_dir_path).first;
  #else
  base_path = base_dir_path;
  #endif
  if (!mdtl::ptree::read_json(priv_make_management_file_name(base_path, k_manager_metadata_file_name), json_root)) {
    logger::out(logger::level::critical, __FILE__, __LINE__, "Failed to read management metadata");
    return false;
  }
  return true;
}

template <typename chnk_no, std::size_t chnk_sz>
version_type manager_kernel<chnk_no, chnk_sz>::priv_get_version(const json_store &metadata_json) {
  version_type version;
  if (!mdtl::ptree::get_value(metadata_json, k_manager_metadata_key_for_version, &version)) {
    return ver_detail::k_error_version;
  }
  return version;
}

template <typename chnk_no, std::size_t chnk_sz>
bool manager_kernel<chnk_no, chnk_sz>::priv_set_version(json_store *metadata_json) {
  if (mdtl::ptree::count(*metadata_json, k_manager_metadata_key_for_version) > 0) {
    logger::out(logger::level::error, __FILE__, __LINE__, "Version information already exist");
    return false;
  }

  if (!mdtl::ptree::add_value(k_manager_metadata_key_for_version, version_type(METALL_VERSION), metadata_json)) {
    return false;
  }

  return true;
}

template <typename chnk_no, std::size_t chnk_sz>
std::string manager_kernel<chnk_no, chnk_sz>::priv_get_uuid(const json_store &metadata_json) {
  std::string uuid_string;
  if (!mdtl::ptree::get_value(metadata_json, k_manager_metadata_key_for_uuid, &uuid_string)) {
    return "";
  }

  return uuid_string;
}

template <typename chnk_no, std::size_t chnk_sz>
bool manager_kernel<chnk_no, chnk_sz>::priv_set_uuid(json_store *metadata_json) {
  std::stringstream uuid_ss;
  uuid_ss << mdtl::uuid(mdtl::uuid_random_generator{}());
  if (!uuid_ss) {
    logger::out(logger::level::error, __FILE__, __LINE__, "Failed to convert UUID to std::string");
    return false;
  }

  if (mdtl::ptree::count(*metadata_json, k_manager_metadata_key_for_uuid) > 0) {
    logger::out(logger::level::error, __FILE__, __LINE__, "UUID already exist");
    return false;
  }

  if (!mdtl::ptree::add_value(k_manager_metadata_key_for_uuid, uuid_ss.str(), metadata_json)) {
    return false;
  }

  return true;
}


// ---------------------------------------- Description ---------------------------------------- //

template <typename chnk_no, std::size_t chnk_sz>
bool manager_kernel<chnk_no, chnk_sz>::priv_read_description(const std::string &base_dir_path,
                                                             std::string *description) {
  std::string base_path = "";
  #ifdef METALL_USE_PRIVATEER
  base_path = segment_storage_type::parse_path(base_dir_path).first;
  #else
  base_path = base_dir_path;
  #endif
  const auto &file_name = priv_make_management_file_name(base_path, k_description_file_name);

  if (!mdtl::file_exist(file_name)) {
    return false; // This is not an error
  }

  std::ifstream ifs(file_name);
  if (!ifs.is_open()) {
    std::string s("Failed to open: " + file_name);
    logger::out(logger::level::error, __FILE__, __LINE__, s.c_str());
    return false;
  }

  description->assign((std::istreambuf_iterator<char>(ifs)), std::istreambuf_iterator<char>());

  ifs.close();

  return true;
}

template <typename chnk_no, std::size_t chnk_sz>
bool manager_kernel<chnk_no, chnk_sz>::priv_write_description(const std::string &base_dir_path,
                                                              const std::string &description) {

  std::string base_path = "";
  #ifdef METALL_USE_PRIVATEER
  base_path = segment_storage_type::parse_path(base_dir_path).first;
  #else
  base_path = base_dir_path;
  #endif
  const auto &file_name = priv_make_management_file_name(base_path, k_description_file_name);

  std::ofstream ofs(file_name);
  if (!ofs.is_open()) {
    std::string s("Failed to open: " + file_name);
    logger::out(logger::level::error, __FILE__, __LINE__, s.c_str());
    return false;
  }

  if (!(ofs << description)) {
    std::string s("Failed to write data:" + file_name);
    logger::out(logger::level::error, __FILE__, __LINE__, s.c_str());
    return false;
  }

  ofs.close();

  return true;
}

/* #ifdef METALL_USE_PRIVATEER
template <typename chnk_no, std::size_t chnk_sz>
std::pair<std::string, std::string>
manager_kernel<chnk_no, chnk_sz>::priv_parse_privateer_paths(const std::string &base_dir_path) {
  std::pair<std::string, std::string> parsed;
  size_t position = 0;
  std::string token = "/";
  position = base_dir_path.find_last_of(token);
  std::string privateer_base_path = base_dir_path.substr(0,position);
  std::string version_name = base_dir_path.substr(position, base_dir_path.length());
  parsed = std::make_pair(privateer_base_path, version_name);
  return parsed;
}
#endif */

} // namespace kernel
} // namespace metall

#endif //METALL_DETAIL_KERNEL_MANAGER_KERNEL_IMPL_IPP<|MERGE_RESOLUTION|>--- conflicted
+++ resolved
@@ -1247,7 +1247,6 @@
                                                             const std::string &dst_base_dir_path,
                                                             const bool use_clone,
                                                             const int num_max_copy_threads) {
-<<<<<<< HEAD
   std::string source = "";
   std::string destination = "";
   #ifdef METALL_USE_PRIVATEER
@@ -1257,17 +1256,15 @@
   source = src_base_dir_path;
   destination = dst_base_dir_path;
   #endif
-  const std::string src_top_dir = priv_make_top_dir_path(source);
-=======
-  if (!consistent(src_base_dir_path.data())) {
+
+  if (!consistent(source.data())) {
     std::string s(
         "Source directory is not consistnt (may not have closed properly or may still be open): " + src_base_dir_path);
     logger::out(logger::level::error, __FILE__, __LINE__, s.c_str());
     return false;
   }
-
-  const std::string src_top_dir = priv_make_top_dir_path(src_base_dir_path);
->>>>>>> 7a9cc9dd
+  const std::string src_top_dir = priv_make_top_dir_path(source);
+
   if (!mdtl::directory_exist(src_top_dir)) {
     std::string s("Source directory does not exist: " + src_top_dir);
     logger::out(logger::level::error, __FILE__, __LINE__, s.c_str());
