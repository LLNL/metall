// Copyright 2019 Lawrence Livermore National Security, LLC and other Metall
// Project Developers. See the top-level COPYRIGHT file for details.
//
// SPDX-License-Identifier: (Apache-2.0 OR MIT)

#ifndef METALL_DETAIL_KERNEL_MANAGER_KERNEL_IMPL_IPP
#define METALL_DETAIL_KERNEL_MANAGER_KERNEL_IMPL_IPP

#include <metall/kernel/manager_kernel_fwd.hpp>

namespace metall::kernel {

// -------------------- //
// Constructor
// -------------------- //
template <typename st, typename sst, typename cn, std::size_t cs>
manager_kernel<st, sst, cn, cs>::manager_kernel()
    : m_segment_memory_allocator(&m_segment_storage) {
  m_manager_metadata = std::make_unique<json_store>();
  if (!m_manager_metadata) {
    return;
  }
#ifdef METALL_ENABLE_MUTEX_IN_MANAGER_KERNEL
  m_object_directories_mutex = std::make_unique<mutex_type>();
  if (!m_object_directories_mutex) {
    return;
  }
#endif
  m_good = priv_validate_runtime_configuration();
}

template <typename st, typename sst, typename cn, std::size_t cs>
manager_kernel<st, sst, cn, cs>::~manager_kernel() noexcept {
  close();
}

// -------------------- //
// Public methods
// -------------------- //
<<<<<<< HEAD
template <typename chnk_no, std::size_t chnk_sz>
bool manager_kernel<chnk_no, chnk_sz>::create(const fs::path &base_dir_path,
                                              const size_type vm_reserve_size) {
  return m_good = priv_create(base_dir_path, vm_reserve_size);
}

template <typename chnk_no, std::size_t chnk_sz>
bool manager_kernel<chnk_no, chnk_sz>::open_read_only(
    const fs::path &base_dir_path) {
  return m_good = priv_open(base_dir_path, true, 0);
}

template <typename chnk_no, std::size_t chnk_sz>
bool manager_kernel<chnk_no, chnk_sz>::open(
    const fs::path &base_dir_path, const size_type vm_reserve_size_request) {
  return m_good = priv_open(base_dir_path, false, vm_reserve_size_request);
=======
template <typename st, typename sst, typename cn, std::size_t cs>
bool manager_kernel<st, sst, cn, cs>::create(const path_type &base_path,
                                             const size_type vm_reserve_size) {
  return m_good = priv_create(base_path, vm_reserve_size);
}

template <typename st, typename sst, typename cn, std::size_t cs>
bool manager_kernel<st, sst, cn, cs>::open_read_only(
    const path_type &base_path) {
  return m_good = priv_open(base_path, true, 0);
}

template <typename st, typename sst, typename cn, std::size_t cs>
bool manager_kernel<st, sst, cn, cs>::open(
    const path_type &base_path, const size_type vm_reserve_size_request) {
  return m_good = priv_open(base_path, false, vm_reserve_size_request);
>>>>>>> 3a0ae6fa
}

template <typename st, typename sst, typename cn, std::size_t cs>
void manager_kernel<st, sst, cn, cs>::close() {
  if (m_segment_storage.is_open()) {
    priv_check_sanity();
    if (!m_segment_storage.read_only()) {
      priv_serialize_management_data();
      m_segment_storage.sync(true);
    }

    m_good = false;
    m_segment_storage.release();

    if (!m_segment_storage.read_only()) {
      // This function must be called at the end
      priv_mark_properly_closed(m_base_path);
    }
  }
}

template <typename st, typename sst, typename cn, std::size_t cs>
void manager_kernel<st, sst, cn, cs>::flush(const bool synchronous) {
  priv_check_sanity();
  m_segment_storage.sync(synchronous);
}

template <typename st, typename sst, typename cn, std::size_t cs>
void *manager_kernel<st, sst, cn, cs>::allocate(
    const manager_kernel<st, sst, cn, cs>::size_type nbytes) {
  priv_check_sanity();
  if (m_segment_storage.read_only()) return nullptr;

  const auto offset = m_segment_memory_allocator.allocate(nbytes);
  if (offset == segment_memory_allocator::k_null_offset) {
    return nullptr;
  }
  assert(offset >= 0);

  return priv_to_address(offset);
}

template <typename st, typename sst, typename cn, std::size_t cs>
void *manager_kernel<st, sst, cn, cs>::allocate_aligned(
    const manager_kernel<st, sst, cn, cs>::size_type nbytes,
    const manager_kernel<st, sst, cn, cs>::size_type alignment) {
  priv_check_sanity();
  if (m_segment_storage.read_only()) return nullptr;

  // This requirement could be removed, but it would need some work to do
  if (alignment > k_chunk_size) return nullptr;

  const auto offset =
      m_segment_memory_allocator.allocate_aligned(nbytes, alignment);
  if (offset == segment_memory_allocator::k_null_offset) {
    return nullptr;
  }
  assert(offset >= 0);

  auto *addr = priv_to_address(offset);
  assert((uint64_t)addr % alignment == 0);
  return addr;
}

template <typename st, typename sst, typename cn, std::size_t cs>
void manager_kernel<st, sst, cn, cs>::deallocate(void *const addr) {
  priv_check_sanity();
  if (m_segment_storage.read_only()) return;
  if (!addr) return;
  m_segment_memory_allocator.deallocate(priv_to_offset(addr));
}

template <typename st, typename sst, typename cn, std::size_t cs>
bool manager_kernel<st, sst, cn, cs>::all_memory_deallocated() const {
  priv_check_sanity();
  return m_segment_memory_allocator.all_memory_deallocated();
}

template <typename st, typename sst, typename cn, std::size_t cs>
template <typename T>
std::pair<T *, typename manager_kernel<st, sst, cn, cs>::size_type>
manager_kernel<st, sst, cn, cs>::find(char_ptr_holder_type name) const {
  priv_check_sanity();

  if (name.is_anonymous()) {
    return std::make_pair(nullptr, 0);
  }

  if (name.is_unique()) {
    auto itr = m_unique_object_directory.find(gen_type_name<T>());
    if (itr != m_unique_object_directory.end()) {
      auto *const addr = reinterpret_cast<T *>(priv_to_address(itr->offset()));
      const auto length = itr->length();
      return std::make_pair(addr, length);
    }
  } else {
    auto itr = m_named_object_directory.find(name.get());
    if (itr != m_named_object_directory.end()) {
      auto *const addr = reinterpret_cast<T *>(priv_to_address(itr->offset()));
      const auto length = itr->length();
      return std::make_pair(addr, length);
    }
  }

  return std::make_pair(nullptr, 0);
}

template <typename st, typename sst, typename cn, std::size_t cs>
template <typename T>
bool manager_kernel<st, sst, cn, cs>::destroy(char_ptr_holder_type name) {
  priv_check_sanity();
  if (m_segment_storage.read_only()) return false;

  if (name.is_anonymous()) {
    return false;  // Cannot destroy anoymous object by name
  }

  T *ptr = nullptr;
  size_type length = 0;

  {
#ifdef METALL_ENABLE_MUTEX_IN_MANAGER_KERNEL
    lock_guard_type guard(*m_object_directories_mutex);
#endif

    std::tie(ptr, length) = find<T>(name);
    if (!ptr) {
      return false;  // This is not a critical error --- could have been
                     // destroyed by another thread already.
    }
    if (!priv_remove_attr_object_no_mutex(priv_to_offset(ptr))) {
      return false;
    }
  }

  priv_destruct_and_free_memory<T>(priv_to_offset(ptr), length);

  return true;
}

template <typename st, typename sst, typename cn, std::size_t cs>
template <typename T>
bool manager_kernel<st, sst, cn, cs>::destroy_ptr(const T *ptr) {
  priv_check_sanity();
  if (m_segment_storage.read_only()) return false;

  size_type length = 0;
  {
#ifdef METALL_ENABLE_MUTEX_IN_MANAGER_KERNEL
    lock_guard_type guard(*m_object_directories_mutex);
#endif

    length = get_instance_length(ptr);
    if (length == 0) {
      return false;  // This is not a critical error --- could have been
                     // destroyed by another thread already.
    }
    if (!priv_remove_attr_object_no_mutex(priv_to_offset(ptr))) {
      return false;
    }
  }

  priv_destruct_and_free_memory<T>(priv_to_offset(ptr), length);

  return true;
}

template <typename st, typename sst, typename cn, std::size_t cs>
template <typename T>
const typename manager_kernel<st, sst, cn, cs>::char_type *
manager_kernel<st, sst, cn, cs>::get_instance_name(const T *ptr) const {
  auto nitr = m_named_object_directory.find(priv_to_offset(ptr));
  if (nitr != m_named_object_directory.end()) {
    return nitr->name().c_str();
  }

  auto uitr = m_unique_object_directory.find(priv_to_offset(ptr));
  if (uitr != m_unique_object_directory.end()) {
    return uitr->name().c_str();
  }

  return nullptr;  // This is not error, anonymous object or non-constructed
                   // object
}

template <typename st, typename sst, typename cn, std::size_t cs>
template <typename T>
typename manager_kernel<st, sst, cn, cs>::instance_kind
manager_kernel<st, sst, cn, cs>::get_instance_kind(const T *ptr) const {
  if (m_named_object_directory.count(priv_to_offset(ptr)) > 0) {
    return instance_kind::named_kind;
  }

  if (m_unique_object_directory.count(priv_to_offset(ptr)) > 0) {
    return instance_kind::unique_kind;
  }

  if (m_anonymous_object_directory.count(priv_to_offset(ptr)) > 0) {
    return instance_kind::anonymous_kind;
  }

  logger::out(logger::level::error, __FILE__, __LINE__, "Invalid pointer");
  return instance_kind();
}

template <typename st, typename sst, typename cn, std::size_t cs>
template <typename T>
typename manager_kernel<st, sst, cn, cs>::size_type
manager_kernel<st, sst, cn, cs>::get_instance_length(const T *ptr) const {
  {
    auto itr = m_named_object_directory.find(priv_to_offset(ptr));
    if (itr != m_named_object_directory.end()) {
      assert(itr->length() > 0);
      return itr->length();
    }
  }

  {
    auto itr = m_unique_object_directory.find(priv_to_offset(ptr));
    if (itr != m_unique_object_directory.end()) {
      assert(itr->length() > 0);
      return itr->length();
    }
  }

  {
    auto itr = m_anonymous_object_directory.find(priv_to_offset(ptr));
    if (itr != m_anonymous_object_directory.end()) {
      assert(itr->length() > 0);
      return itr->length();
    }
  }

  return 0;  // Won't treat as an error
}

template <typename st, typename sst, typename cn, std::size_t cs>
template <typename T>
bool manager_kernel<st, sst, cn, cs>::is_instance_type(
    const void *const ptr) const {
  {
    auto itr = m_named_object_directory.find(priv_to_offset(ptr));
    if (itr != m_named_object_directory.end()) {
      return itr->type_id() == gen_type_id<T>();
    }
  }

  {
    auto itr = m_unique_object_directory.find(priv_to_offset(ptr));
    if (itr != m_unique_object_directory.end()) {
      return itr->type_id() == gen_type_id<T>();
    }
  }

  {
    auto itr = m_anonymous_object_directory.find(priv_to_offset(ptr));
    if (itr != m_anonymous_object_directory.end()) {
      return itr->type_id() == gen_type_id<T>();
    }
  }

  return false;
}

template <typename st, typename sst, typename cn, std::size_t cs>
template <typename T>
bool manager_kernel<st, sst, cn, cs>::get_instance_description(
    const T *ptr, std::string *description) const {
  {
    auto itr = m_named_object_directory.find(priv_to_offset(ptr));
    if (itr != m_named_object_directory.end()) {
      *description = itr->description();
      return true;
    }
  }

  {
    auto itr = m_unique_object_directory.find(priv_to_offset(ptr));
    if (itr != m_unique_object_directory.end()) {
      *description = itr->description();
      return true;
    }
  }

  {
    auto itr = m_anonymous_object_directory.find(priv_to_offset(ptr));
    if (itr != m_anonymous_object_directory.end()) {
      *description = itr->description();
      return true;
    }
  }

  return false;
}

template <typename st, typename sst, typename cn, std::size_t cs>
template <typename T>
bool manager_kernel<st, sst, cn, cs>::set_instance_description(
    const T *ptr, const std::string &description) {
  if (m_segment_storage.read_only()) return false;

  return (
      m_named_object_directory.set_description(
          m_named_object_directory.find(priv_to_offset(ptr)), description) ||
      m_unique_object_directory.set_description(
          m_unique_object_directory.find(priv_to_offset(ptr)), description) ||
      m_anonymous_object_directory.set_description(
          m_anonymous_object_directory.find(priv_to_offset(ptr)), description));
}

template <typename st, typename sst, typename cn, std::size_t cs>
typename manager_kernel<st, sst, cn, cs>::size_type
manager_kernel<st, sst, cn, cs>::get_num_named_objects() const {
  return m_named_object_directory.size();
}

template <typename st, typename sst, typename cn, std::size_t cs>
typename manager_kernel<st, sst, cn, cs>::size_type
manager_kernel<st, sst, cn, cs>::get_num_unique_objects() const {
  return m_unique_object_directory.size();
}

template <typename st, typename sst, typename cn, std::size_t cs>
typename manager_kernel<st, sst, cn, cs>::size_type
manager_kernel<st, sst, cn, cs>::get_num_anonymous_objects() const {
  return m_anonymous_object_directory.size();
}

template <typename st, typename sst, typename cn, std::size_t cs>
typename manager_kernel<st, sst, cn, cs>::const_named_iterator
manager_kernel<st, sst, cn, cs>::named_begin() const {
  return m_named_object_directory.begin();
}

template <typename st, typename sst, typename cn, std::size_t cs>
typename manager_kernel<st, sst, cn, cs>::const_named_iterator
manager_kernel<st, sst, cn, cs>::named_end() const {
  return m_named_object_directory.end();
}

template <typename st, typename sst, typename cn, std::size_t cs>
typename manager_kernel<st, sst, cn, cs>::const_unique_iterator
manager_kernel<st, sst, cn, cs>::unique_begin() const {
  return m_unique_object_directory.begin();
}

template <typename st, typename sst, typename cn, std::size_t cs>
typename manager_kernel<st, sst, cn, cs>::const_unique_iterator
manager_kernel<st, sst, cn, cs>::unique_end() const {
  return m_unique_object_directory.end();
}

template <typename st, typename sst, typename cn, std::size_t cs>
typename manager_kernel<st, sst, cn, cs>::const_anonymous_iterator
manager_kernel<st, sst, cn, cs>::anonymous_begin() const {
  return m_anonymous_object_directory.begin();
}

template <typename st, typename sst, typename cn, std::size_t cs>
typename manager_kernel<st, sst, cn, cs>::const_anonymous_iterator
manager_kernel<st, sst, cn, cs>::anonymous_end() const {
  return m_anonymous_object_directory.end();
}

template <typename st, typename sst, typename cn, std::size_t cs>
template <typename T>
T *manager_kernel<st, sst, cn, cs>::generic_construct(
    char_ptr_holder_type name, const size_type num, const bool try2find,
    [[maybe_unused]] const bool do_throw, mdtl::in_place_interface &table) {
  priv_check_sanity();
  return priv_generic_construct<T>(name, num, try2find, table);
}

template <typename st, typename sst, typename cn, std::size_t cs>
const typename manager_kernel<st, sst, cn, cs>::segment_header_type &
manager_kernel<st, sst, cn, cs>::get_segment_header() const {
  return m_segment_storage.get_segment_header();
}

template <typename st, typename sst, typename cn, std::size_t cs>
const void *manager_kernel<st, sst, cn, cs>::get_segment() const {
  return m_segment_storage.get_segment();
}

template <typename st, typename sst, typename cn, std::size_t cs>
typename manager_kernel<st, sst, cn, cs>::size_type
manager_kernel<st, sst, cn, cs>::get_segment_size() const {
  return m_segment_storage.size();
}

<<<<<<< HEAD
template <typename chnk_no, std::size_t chnk_sz>
bool manager_kernel<chnk_no, chnk_sz>::snapshot(
    const fs::path &destination_base_dir_path, const bool clone,
=======
template <typename st, typename sst, typename cn, std::size_t cs>
bool manager_kernel<st, sst, cn, cs>::snapshot(
    const path_type &destination_base_path, const bool clone,
>>>>>>> 3a0ae6fa
    const int num_max_copy_threads) {
  return priv_snapshot(destination_base_path, clone, num_max_copy_threads);
}

<<<<<<< HEAD
template <typename chnk_no, std::size_t chnk_sz>
bool manager_kernel<chnk_no, chnk_sz>::copy(
    const fs::path &source_base_dir_path,
    const fs::path &destination_base_dir_path, const bool clone,
    const int num_max_copy_threads) {
  return priv_copy_data_store(source_base_dir_path, destination_base_dir_path,
                              clone, num_max_copy_threads);
}

template <typename chnk_no, std::size_t chnk_sz>
std::future<bool> manager_kernel<chnk_no, chnk_sz>::copy_async(
    const fs::path &source_dir_path, const fs::path &destination_dir_path,
=======
template <typename st, typename sst, typename cn, std::size_t cs>
bool manager_kernel<st, sst, cn, cs>::copy(
    const path_type &source_base_path, const path_type &destination_base_path,
    const bool clone, const int num_max_copy_threads) {
  return priv_copy_data_store(source_base_path, destination_base_path, clone,
                              num_max_copy_threads);
}

template <typename st, typename sst, typename cn, std::size_t cs>
std::future<bool> manager_kernel<st, sst, cn, cs>::copy_async(
    const path_type &source_base_path, const path_type &destination_base_path,
>>>>>>> 3a0ae6fa
    const bool clone, const int num_max_copy_threads) {
  return std::async(std::launch::async, copy, source_base_path,
                    destination_base_path, clone, num_max_copy_threads);
}

<<<<<<< HEAD
template <typename chnk_no, std::size_t chnk_sz>
bool manager_kernel<chnk_no, chnk_sz>::remove(const fs::path &base_dir_path) {
  return priv_remove_data_store(base_dir_path);
}

template <typename chnk_no, std::size_t chnk_sz>
std::future<bool> manager_kernel<chnk_no, chnk_sz>::remove_async(
    const fs::path &base_dir_path) {
  return std::async(std::launch::async, remove, base_dir_path);
}

template <typename chnk_no, std::size_t chnk_sz>
bool manager_kernel<chnk_no, chnk_sz>::consistent(const fs::path &dir_path) {
  return priv_consistent(dir_path);
=======
template <typename st, typename sst, typename cn, std::size_t cs>
bool manager_kernel<st, sst, cn, cs>::remove(const path_type &base_path) {
  return priv_remove_data_store(base_path);
}

template <typename st, typename sst, typename cn, std::size_t cs>
std::future<bool> manager_kernel<st, sst, cn, cs>::remove_async(
    const path_type &base_path) {
  return std::async(std::launch::async, remove, base_path);
}

template <typename st, typename sst, typename cn, std::size_t cs>
bool manager_kernel<st, sst, cn, cs>::consistent(const path_type &base_path) {
  return priv_consistent(base_path);
>>>>>>> 3a0ae6fa
}

template <typename st, typename sst, typename cn, std::size_t cs>
std::string manager_kernel<st, sst, cn, cs>::get_uuid() const {
  return self_type::get_uuid(m_base_path);
}

<<<<<<< HEAD
template <typename chnk_no, std::size_t chnk_sz>
std::string manager_kernel<chnk_no, chnk_sz>::get_uuid(
    const fs::path &dir_path) {
=======
template <typename st, typename sst, typename cn, std::size_t cs>
std::string manager_kernel<st, sst, cn, cs>::get_uuid(
    const path_type &base_path) {
>>>>>>> 3a0ae6fa
  json_store meta_data;
  if (!priv_read_management_metadata(base_path, &meta_data)) {
    std::stringstream ss;
    ss << "Cannot read management metadata in " << base_path;
    logger::out(logger::level::error, __FILE__, __LINE__, ss.str().c_str());
    return "";
  }
  return priv_get_uuid(meta_data);
}

template <typename st, typename sst, typename cn, std::size_t cs>
version_type manager_kernel<st, sst, cn, cs>::get_version() const {
  return self_type::get_version(m_base_path);
}

<<<<<<< HEAD
template <typename chnk_no, std::size_t chnk_sz>
version_type manager_kernel<chnk_no, chnk_sz>::get_version(
    const fs::path &dir_path) {
=======
template <typename st, typename sst, typename cn, std::size_t cs>
version_type manager_kernel<st, sst, cn, cs>::get_version(
    const path_type &base_path) {
>>>>>>> 3a0ae6fa
  json_store meta_data;
  if (!priv_read_management_metadata(base_path, &meta_data)) {
    std::stringstream ss;
    ss << "Cannot read management metadata in " << base_path;
    logger::out(logger::level::error, __FILE__, __LINE__, ss.str().c_str());
    return 0;
  }
  const auto version = priv_get_version(meta_data);
  return (version == ver_detail::k_error_version) ? 0 : version;
}

<<<<<<< HEAD
template <typename chnk_no, std::size_t chnk_sz>
bool manager_kernel<chnk_no, chnk_sz>::get_description(
    const fs::path &base_dir_path, std::string *description) {
  return priv_read_description(base_dir_path, description);
=======
template <typename st, typename sst, typename cn, std::size_t cs>
bool manager_kernel<st, sst, cn, cs>::get_description(
    const path_type &base_path, std::string *description) {
  return priv_read_description(base_path, description);
>>>>>>> 3a0ae6fa
}

template <typename st, typename sst, typename cn, std::size_t cs>
bool manager_kernel<st, sst, cn, cs>::get_description(
    std::string *description) const {
  return priv_read_description(m_base_path, description);
}

template <typename st, typename sst, typename cn, std::size_t cs>
bool manager_kernel<st, sst, cn, cs>::set_description(
    const path_type &base_path, const std::string &description) {
  return priv_write_description(base_path, description);
}

template <typename st, typename sst, typename cn, std::size_t cs>
bool manager_kernel<st, sst, cn, cs>::set_description(
    const std::string &description) {
  return set_description(m_base_path, description);
}

template <typename st, typename sst, typename cn, std::size_t cs>
typename manager_kernel<st, sst, cn, cs>::named_object_attr_accessor_type
manager_kernel<st, sst, cn, cs>::access_named_object_attribute(
    const path_type &base_path) {
  return named_object_attr_accessor_type(storage::get_path(
      base_path, {k_management_dir_name, k_named_object_directory_prefix}));
}

template <typename st, typename sst, typename cn, std::size_t cs>
typename manager_kernel<st, sst, cn, cs>::unique_object_attr_accessor_type
manager_kernel<st, sst, cn, cs>::access_unique_object_attribute(
    const path_type &base_path) {
  return unique_object_attr_accessor_type(storage::get_path(
      base_path, {k_management_dir_name, k_unique_object_directory_prefix}));
}

template <typename st, typename sst, typename cn, std::size_t cs>
typename manager_kernel<st, sst, cn, cs>::anonymous_object_attr_accessor_type
manager_kernel<st, sst, cn, cs>::access_anonymous_object_attribute(
    const path_type &base_path) {
  return anonymous_object_attr_accessor_type(storage::get_path(
      base_path, {k_management_dir_name, k_anonymous_object_directory_prefix}));
}

template <typename st, typename sst, typename cn, std::size_t cs>
bool manager_kernel<st, sst, cn, cs>::good() const noexcept {
  return m_good;
}

// -------------------- //
// Private methods
// -------------------- //
template <typename st, typename sst, typename cn, std::size_t cs>
typename manager_kernel<st, sst, cn, cs>::difference_type
manager_kernel<st, sst, cn, cs>::priv_to_offset(const void *const ptr) const {
  return static_cast<char *>(const_cast<void *>(ptr)) -
         static_cast<char *>(m_segment_storage.get_segment());
}

template <typename st, typename sst, typename cn, std::size_t cs>
void *manager_kernel<st, sst, cn, cs>::priv_to_address(
    const difference_type offset) const {
  return static_cast<char *>(m_segment_storage.get_segment()) + offset;
}

<<<<<<< HEAD
template <typename chnk_no, std::size_t chnk_sz>
std::string manager_kernel<chnk_no, chnk_sz>::priv_make_top_dir_path(
    const std::string &base_dir_path) {
  return base_dir_path + "/" + k_datastore_top_dir_name;
}

template <typename chnk_no, std::size_t chnk_sz>
std::string manager_kernel<chnk_no, chnk_sz>::priv_make_top_level_file_name(
    const std::string &base_dir_path, const std::string &item_name) {
  return priv_make_top_dir_path(base_dir_path) + "/" + item_name;
}

template <typename chnk_no, std::size_t chnk_sz>
std::string manager_kernel<chnk_no, chnk_sz>::priv_make_management_dir_path(
    const std::string &base_dir_path) {
  return priv_make_top_dir_path(base_dir_path) + "/" +
         k_datastore_management_dir_name + "/";
}

template <typename chnk_no, std::size_t chnk_sz>
std::string manager_kernel<chnk_no, chnk_sz>::priv_make_management_file_name(
    const std::string &base_dir_path, const std::string &item_name) {
  return priv_make_management_dir_path(base_dir_path) + "/" + item_name;
}

template <typename chnk_no, std::size_t chnk_sz>
std::string manager_kernel<chnk_no, chnk_sz>::priv_make_segment_dir_path(
    const std::string &base_dir_path) {
  return priv_make_top_dir_path(base_dir_path) + "/" +
         k_datastore_segment_dir_name + "/";
}

template <typename chnk_no, std::size_t chnk_sz>
bool manager_kernel<chnk_no, chnk_sz>::priv_init_datastore_directory(
    const std::string &base_dir_path) {
  // Create the base directory if needed
  if (!mdtl::create_directory(base_dir_path)) {
    std::string s("Failed to create directory: " + base_dir_path);
    logger::out(logger::level::error, __FILE__, __LINE__, s.c_str());
    return false;
  }

  // Remove existing directory to certainly create a new data store
  if (!remove(base_dir_path)) {
    std::string s("Failed to remove a directory: " + base_dir_path);
    logger::out(logger::level::error, __FILE__, __LINE__, s.c_str());
=======
template <typename st, typename sst, typename cn, std::size_t cs>
bool manager_kernel<st, sst, cn, cs>::priv_create_datastore_directory(
    const path_type &base_path) {
  if (!storage::create(base_path)) {
    logger::out(logger::level::error, __FILE__, __LINE__,
                "Failed to initialize the data store directory");
>>>>>>> 3a0ae6fa
    return false;
  }

  // Create internal directories if needed
  if (!mdtl::create_directory(
          storage::get_path(base_path, k_management_dir_name))) {
    std::string s("Failed to create directory: " +
                  storage::get_path(base_path, k_management_dir_name).string());
    logger::out(logger::level::error, __FILE__, __LINE__, s.c_str());
    return false;
  }

  return true;
}

template <typename st, typename sst, typename cn, std::size_t cs>
void manager_kernel<st, sst, cn, cs>::priv_check_sanity() const {
  assert(m_good);
  assert(!m_base_path.empty());
  assert(m_segment_storage.check_sanity());
  // TODO: add sanity check functions in other classes
  assert(m_manager_metadata);
}

template <typename st, typename sst, typename cn, std::size_t cs>
bool manager_kernel<st, sst, cn, cs>::priv_validate_runtime_configuration()
    const {
  const auto system_page_size = mdtl::get_page_size();
  if (system_page_size <= 0) {
    logger::out(logger::level::error, __FILE__, __LINE__,
                "Failed to get the system page size");
    return false;
  }

  if (k_chunk_size % system_page_size != 0) {
    logger::out(logger::level::error, __FILE__, __LINE__,
                "The chunk size must be a multiple of the system page size");
    return false;
  }

  if (m_segment_storage.page_size() > k_chunk_size) {
    logger::out(logger::level::error, __FILE__, __LINE__,
                "The page size of the segment storage must be equal or smaller "
                "than the chunk size");
    return false;
  }

  if (m_segment_storage.page_size() % system_page_size != 0) {
    logger::out(logger::level::error, __FILE__, __LINE__,
                "The page size of the segment storage must be a multiple of "
                "the system page size");
    return false;
  }

  return true;
}

template <typename st, typename sst, typename cn, std::size_t cs>
bool manager_kernel<st, sst, cn, cs>::priv_consistent(
    const path_type &base_path) {
  json_store metadata;
  return priv_properly_closed(base_path) &&
         (priv_read_management_metadata(base_path, &metadata) &&
          priv_check_version(metadata));
}

template <typename st, typename sst, typename cn, std::size_t cs>
bool manager_kernel<st, sst, cn, cs>::priv_check_version(
    const json_store &metadata_json) {
  return priv_get_version(metadata_json) == version_type(METALL_VERSION);
}

template <typename st, typename sst, typename cn, std::size_t cs>
bool manager_kernel<st, sst, cn, cs>::priv_properly_closed(
    const path_type &base_path) {
  return mdtl::file_exist(
      storage::get_path(base_path, k_properly_closed_mark_file_name));
}

template <typename st, typename sst, typename cn, std::size_t cs>
bool manager_kernel<st, sst, cn, cs>::priv_mark_properly_closed(
    const path_type &base_path) {
  return mdtl::create_file(
      storage::get_path(base_path, k_properly_closed_mark_file_name));
}

template <typename st, typename sst, typename cn, std::size_t cs>
bool manager_kernel<st, sst, cn, cs>::priv_unmark_properly_closed(
    const path_type &base_path) {
  return mdtl::remove_file(
      storage::get_path(base_path, k_properly_closed_mark_file_name));
}

template <typename st, typename sst, typename cn, std::size_t cs>
template <typename T>
T *manager_kernel<st, sst, cn, cs>::priv_generic_construct(
    char_ptr_holder_type name, size_type length, bool try2find,
    mdtl::in_place_interface &table) {
  // Check overflow for security
  if (length > ((std::size_t)-1) / table.size) {
    return nullptr;
  }

  void *ptr = nullptr;
  try {
#ifdef METALL_ENABLE_MUTEX_IN_MANAGER_KERNEL
    lock_guard_type guard(*m_object_directories_mutex);
#endif

    if (!name.is_anonymous()) {
      auto *const found_addr = find<T>(name).first;
      if (found_addr) {
        if (try2find) {
          return found_addr;
        }
        return nullptr;  // this is not a critical error always --- could have
                         // been allocated by another thread.
      }
    }

    ptr = allocate(length * sizeof(T));
    if (!ptr) return nullptr;

    const auto offset = priv_to_offset(ptr);
    if (!priv_register_attr_object_no_mutex<T>(name, offset, length)) {
      deallocate(ptr);
      return nullptr;
    }
  } catch (...) {
    logger::out(
        logger::level::error, __FILE__, __LINE__,
        "Exception was thrown when finding or allocating an attribute object");
    return nullptr;
  }

  // To prevent memory leak, deallocates the memory when array_construct throws
  // exception
  std::unique_ptr<void, std::function<void(void *)>> ptr_holder(
      ptr, [this](void *const ptr) {
        try {
          {
#ifdef METALL_ENABLE_MUTEX_IN_MANAGER_KERNEL
            lock_guard_type guard(*m_object_directories_mutex);
#endif
            priv_remove_attr_object_no_mutex(priv_to_offset(ptr));
          }
          deallocate(ptr);
        } catch (...) {
          logger::out(logger::level::error, __FILE__, __LINE__,
                      "Exception was thrown when cleaning up an object");
        }
      });

  // Constructs each object in the allocated memory
  // When one of objects of T in the array throws exception,
  // this function calls T's destructor for successfully constructed objects and
  // rethrows the exception
  mdtl::array_construct(ptr, length, table);

  ptr_holder.release();  // release the pointer since the construction succeeded

  return static_cast<T *>(ptr);
}

template <typename st, typename sst, typename cn, std::size_t cs>
template <typename T>
bool manager_kernel<st, sst, cn, cs>::priv_register_attr_object_no_mutex(
    char_ptr_holder_type name, difference_type offset, size_type length) {
  if (name.is_anonymous()) {
    if (!m_anonymous_object_directory.insert("", offset, length,
                                             gen_type_id<T>())) {
      logger::out(logger::level::error, __FILE__, __LINE__,
                  "Failed to insert an entry into the anonymous object table");
      return false;
    }
  } else if (name.is_unique()) {
    if (!m_unique_object_directory.insert(gen_type_name<T>(), offset, length,
                                          gen_type_id<T>())) {
      logger::out(logger::level::error, __FILE__, __LINE__,
                  "Failed to insert an entry into the unique object table");
      return false;
    }
  } else {
    if (std::string(name.get()).empty()) {
      logger::out(logger::level::warning, __FILE__, __LINE__,
                  "Empty name is invalid for named object");
      return false;
    }

    if (!m_named_object_directory.insert(name.get(), offset, length,
                                         gen_type_id<T>())) {
      logger::out(logger::level::error, __FILE__, __LINE__,
                  "Failed to insert an entry into the named object table");
      return false;
    }
  }

  return true;
}

template <typename st, typename sst, typename cn, std::size_t cs>
bool manager_kernel<st, sst, cn, cs>::priv_remove_attr_object_no_mutex(
    difference_type offset) {
  // As the instance kind of the object is not given,
  // just call the eranse functions in all tables to simplify implementation.
  if (!m_named_object_directory.erase(offset) &&
      !m_unique_object_directory.erase(offset) &&
      !m_anonymous_object_directory.erase(offset)) {
    logger::out(logger::level::error, __FILE__, __LINE__,
                "Failed to erase an entry from object directories");
    return false;
  }

  return true;
}

template <typename st, typename sst, typename cn, std::size_t cs>
template <typename T>
void manager_kernel<st, sst, cn, cs>::priv_destruct_and_free_memory(
    const difference_type offset, const size_type length) {
  auto *object = static_cast<T *>(priv_to_address(offset));
  // Destruct each object, can throw
  std::destroy(&object[0], &object[length]);
  // Finally, deallocate the memory
  m_segment_memory_allocator.deallocate(offset);
}

<<<<<<< HEAD
template <typename chnk_no, std::size_t chnk_sz>
bool manager_kernel<chnk_no, chnk_sz>::priv_open(
    const fs::path &base_dir_path, const bool read_only,
=======
template <typename st, typename sst, typename cn, std::size_t cs>
bool manager_kernel<st, sst, cn, cs>::priv_open(
    const path_type &base_path, const bool read_only,
>>>>>>> 3a0ae6fa
    const size_type vm_reserve_size_request) {
  if (!priv_validate_runtime_configuration()) {
    return false;
  }

  if (!priv_read_management_metadata(base_path, m_manager_metadata.get())) {
    logger::out(logger::level::error, __FILE__, __LINE__,
                "Failed to read management metadata");
    return false;
  }

  if (!priv_check_version(*m_manager_metadata)) {
    std::stringstream ss;
    ss << "Invalid version — it was created by Metall v"
       << to_version_string(priv_get_version(*m_manager_metadata))
       << " (currently using v" << to_version_string(METALL_VERSION) << ")";
    logger::out(logger::level::error, __FILE__, __LINE__, ss.str().c_str());
    return false;
  }

  if (!priv_properly_closed(base_path)) {
    logger::out(logger::level::error, __FILE__, __LINE__,
                "Inconsistent data store — it was not closed properly and "
                "might have been collapsed.");
    return false;
  }

  m_base_path = base_path;

  // Clear the consistent mark before opening with the write mode
  if (!read_only && !priv_unmark_properly_closed(m_base_path)) {
    logger::out(logger::level::error, __FILE__, __LINE__,
                "Failed to erase the properly close mark before opening");
    return false;
  }

  if (!m_segment_storage.open(m_base_path, vm_reserve_size_request,
                              read_only)) {
    logger::out(logger::level::error, __FILE__, __LINE__,
                "Failed to open the application data segment");
    return false;
  }
  m_segment_storage.get_segment_header().manager_kernel_address = this;

  if (!priv_deserialize_management_data()) {
    m_segment_storage.release();
    return false;
  }

  return true;
}

<<<<<<< HEAD
template <typename chnk_no, std::size_t chnk_sz>
bool manager_kernel<chnk_no, chnk_sz>::priv_create(
    const fs::path &base_dir_path, const size_type vm_reserve_size) {
=======
template <typename st, typename sst, typename cn, std::size_t cs>
bool manager_kernel<st, sst, cn, cs>::priv_create(
    const path_type &base_path, const size_type vm_reserve_size) {
>>>>>>> 3a0ae6fa
  if (!priv_validate_runtime_configuration()) {
    return false;
  }

  if (vm_reserve_size > k_max_segment_size) {
    std::stringstream ss;
    ss << "Too large VM region size is requested " << vm_reserve_size
       << " byte.";
    logger::out(logger::level::error, __FILE__, __LINE__, ss.str().c_str());
    return false;
  }

  if (!priv_create_datastore_directory(base_path)) {
    std::stringstream ss;
    ss << "Failed to initialize datastore under " << base_path;
    logger::out(logger::level::error, __FILE__, __LINE__, ss.str().c_str());
    return false;
  }

  if (!priv_unmark_properly_closed(base_path)) {
    std::stringstream ss;
    ss << "Failed to remove a closed mark under " << base_path;
    logger::out(logger::level::error, __FILE__, __LINE__, ss.str().c_str());
    return false;
  }

  m_base_path = base_path;

  if (!m_segment_storage.create(m_base_path, vm_reserve_size)) {
    logger::out(logger::level::error, __FILE__, __LINE__,
                "Cannot create an application data segment");
    return false;
  }
  m_segment_storage.get_segment_header().manager_kernel_address = this;

  if (!priv_set_uuid(m_manager_metadata.get()) ||
      !priv_set_version(m_manager_metadata.get()) ||
      !priv_write_management_metadata(m_base_path, *m_manager_metadata)) {
    m_segment_storage.release();
    return false;
  }

  return true;
}

// ---------- For serializing/deserializing ---------- //
template <typename st, typename sst, typename cn, std::size_t cs>
bool manager_kernel<st, sst, cn, cs>::priv_serialize_management_data() {
  priv_check_sanity();

  if (m_segment_storage.read_only()) return true;

  if (!m_named_object_directory.serialize(
          storage::get_path(m_base_path, {k_management_dir_name,
                                          k_named_object_directory_prefix})
              .c_str())) {
    logger::out(logger::level::error, __FILE__, __LINE__,
                "Failed to serialize named object directory");
    return false;
  }

  if (!m_unique_object_directory.serialize(
          storage::get_path(m_base_path, {k_management_dir_name,
                                          k_unique_object_directory_prefix})
              .c_str())) {
    logger::out(logger::level::error, __FILE__, __LINE__,
                "Failed to serialize unique object directory");
    return false;
  }

  if (!m_anonymous_object_directory.serialize(
          storage::get_path(m_base_path, {k_management_dir_name,
                                          k_anonymous_object_directory_prefix})
              .c_str())) {
    logger::out(logger::level::error, __FILE__, __LINE__,
                "Failed to serialize anonymous object directory");
    return false;
  }

  if (!m_segment_memory_allocator.serialize(storage::get_path(
          m_base_path,
          {k_management_dir_name, k_segment_memory_allocator_prefix}))) {
    return false;
  }

  return true;
}

template <typename st, typename sst, typename cn, std::size_t cs>
bool manager_kernel<st, sst, cn, cs>::priv_deserialize_management_data() {
  if (!m_named_object_directory.deserialize(
          storage::get_path(m_base_path, {k_management_dir_name,
                                          k_named_object_directory_prefix})
              .c_str())) {
    logger::out(logger::level::error, __FILE__, __LINE__,
                "Failed to deserialize named object directory");
    return false;
  }

  if (!m_unique_object_directory.deserialize(
          storage::get_path(m_base_path, {k_management_dir_name,
                                          k_unique_object_directory_prefix})
              .c_str())) {
    logger::out(logger::level::error, __FILE__, __LINE__,
                "Failed to deserialize unique object directory");
    return false;
  }

  if (!m_anonymous_object_directory.deserialize(
          storage::get_path(m_base_path, {k_management_dir_name,
                                          k_anonymous_object_directory_prefix})
              .c_str())) {
    logger::out(logger::level::error, __FILE__, __LINE__,
                "Failed to deserialize anonymous object directory");
    return false;
  }

  if (!m_segment_memory_allocator.deserialize(storage::get_path(
          m_base_path,
          {k_management_dir_name, k_segment_memory_allocator_prefix}))) {
    return false;
  }

  return true;
}

// ---------- snapshot ---------- //
<<<<<<< HEAD
template <typename chnk_no, std::size_t chnk_sz>
bool manager_kernel<chnk_no, chnk_sz>::priv_snapshot(
    const fs::path &destination_base_dir_path, const bool clone,
=======
template <typename st, typename sst, typename cn, std::size_t cs>
bool manager_kernel<st, sst, cn, cs>::priv_snapshot(
    const path_type &destination_base_path, const bool clone,
>>>>>>> 3a0ae6fa
    const int num_max_copy_threads) {
  priv_check_sanity();
  priv_serialize_management_data();

  if (!priv_create_datastore_directory(destination_base_path)) {
    std::stringstream ss;
    ss << "Failed to init the destination: " << destination_base_path;
    logger::out(logger::level::error, __FILE__, __LINE__, ss.str().c_str());
    return false;
  }

  // Copy segment directory
  if (!m_segment_storage.snapshot(destination_base_path, clone,
                                  num_max_copy_threads)) {
    std::stringstream ss;
    ss << "Failed to copy " << m_base_path << " to " << destination_base_path;
    logger::out(logger::level::error, __FILE__, __LINE__, ss.str().c_str());
    return false;
  }

  // Copy management directory
  const auto src_mng_dir =
      storage::get_path(m_base_path, k_management_dir_name);
  const auto dst_mng_dir =
      storage::get_path(destination_base_path, k_management_dir_name);
  if (!mdtl::create_directory(dst_mng_dir)) {
    std::stringstream ss;
    ss << "Failed to create directory: " << dst_mng_dir;
    logger::out(logger::level::error, __FILE__, __LINE__, ss.str().c_str());
    return false;
  }
  // Use a normal copy instead of reflink.
  // reflink might slow down if there are many reflink copied files.
  if (!mtlldetail::copy_files_in_directory_in_parallel(src_mng_dir, dst_mng_dir,
                                                       num_max_copy_threads)) {
    std::stringstream ss;
    ss << "Failed to copy " << src_mng_dir << " to " << dst_mng_dir;
    logger::out(logger::level::error, __FILE__, __LINE__, ss.str().c_str());
    return false;
  }

  // Make a new management metadata
  json_store meta_data;
  if (!priv_set_uuid(&meta_data)) return false;
  if (!priv_set_version(&meta_data)) return false;
  if (!priv_write_management_metadata(destination_base_path, meta_data))
    return false;

  // Finally, mark it as properly-closed
  if (!priv_mark_properly_closed(destination_base_path)) {
    logger::out(logger::level::error, __FILE__, __LINE__,
                "Failed to create a properly closed mark");
    return false;
  }

  return true;
}

// ---------- File operations ---------- //
template <typename st, typename sst, typename cn, std::size_t cs>
bool manager_kernel<st, sst, cn, cs>::priv_copy_data_store(
    const path_type &src_base_path, const path_type &dst_base_path,
    const bool use_clone, const int num_max_copy_threads) {
  if (!consistent(src_base_path)) {
    std::string s("Source directory is not consistent: " +
                  src_base_path.string());
    logger::out(logger::level::error, __FILE__, __LINE__, s.c_str());
    return false;
  }

  if (!storage::create(dst_base_path)) {
    logger::out(logger::level::error, __FILE__, __LINE__,
                "Failed to initialize the datastore directory");
    return false;
  }

  // Copy segment directory
  segment_storage::copy(src_base_path, dst_base_path, use_clone,
                        num_max_copy_threads);

  // Copy management directory
  const auto src_mng_dir =
      storage::get_path(src_base_path, k_management_dir_name);
  const auto dst_mng_dir =
      storage::get_path(dst_base_path, k_management_dir_name);
  if (!mdtl::create_directory(dst_mng_dir)) {
    std::string s("Failed to create directory: " + dst_mng_dir.string());
    logger::out(logger::level::error, __FILE__, __LINE__, s.c_str());
    return false;
  }
  // Use a normal copy instead of reflink.
  // reflink might slow down if there are many reflink copied files.
  if (!mtlldetail::copy_files_in_directory_in_parallel(src_mng_dir, dst_mng_dir,
                                                       num_max_copy_threads)) {
    std::stringstream ss;
    ss << "Failed to copy " << src_mng_dir << " to " << dst_mng_dir;
    logger::out(logger::level::error, __FILE__, __LINE__, ss.str().c_str());
    return false;
  }

  // Finally, mark it as properly-closed
  if (!priv_mark_properly_closed(dst_base_path)) {
    logger::out(logger::level::error, __FILE__, __LINE__,
                "Failed to create a properly closed mark");
    return false;
  }

  return true;
}

template <typename st, typename sst, typename cn, std::size_t cs>
bool manager_kernel<st, sst, cn, cs>::priv_remove_data_store(
    const path_type &base_path) {
  return storage::remove(base_path);
}

// ---------- Management metadata ---------- //
template <typename st, typename sst, typename cn, std::size_t cs>
bool manager_kernel<st, sst, cn, cs>::priv_write_management_metadata(
    const path_type &base_path, const json_store &json_root) {
  if (!mdtl::ptree::write_json(
          json_root,
          storage::get_path(base_path, {k_management_dir_name,
                                        k_manager_metadata_file_name}))) {
    logger::out(logger::level::error, __FILE__, __LINE__,
                "Failed to write management metadata");
    return false;
  }

  return true;
}

template <typename st, typename sst, typename cn, std::size_t cs>
bool manager_kernel<st, sst, cn, cs>::priv_read_management_metadata(
    const path_type &base_path, json_store *json_root) {
  if (!mdtl::ptree::read_json(
          storage::get_path(
              base_path, {k_management_dir_name, k_manager_metadata_file_name}),
          json_root)) {
    logger::out(logger::level::error, __FILE__, __LINE__,
                "Failed to read management metadata");
    return false;
  }
  return true;
}

template <typename st, typename sst, typename cn, std::size_t cs>
version_type manager_kernel<st, sst, cn, cs>::priv_get_version(
    const json_store &metadata_json) {
  version_type version;
  if (!mdtl::ptree::get_value(metadata_json, k_manager_metadata_key_for_version,
                              &version)) {
    return ver_detail::k_error_version;
  }
  return version;
}

template <typename st, typename sst, typename cn, std::size_t cs>
bool manager_kernel<st, sst, cn, cs>::priv_set_version(
    json_store *metadata_json) {
  if (mdtl::ptree::count(*metadata_json, k_manager_metadata_key_for_version) >
      0) {
    logger::out(logger::level::error, __FILE__, __LINE__,
                "Version information already exist");
    return false;
  }

  if (!mdtl::ptree::add_value(k_manager_metadata_key_for_version,
                              version_type(METALL_VERSION), metadata_json)) {
    return false;
  }

  return true;
}

template <typename st, typename sst, typename cn, std::size_t cs>
std::string manager_kernel<st, sst, cn, cs>::priv_get_uuid(
    const json_store &metadata_json) {
  std::string uuid_string;
  if (!mdtl::ptree::get_value(metadata_json, k_manager_metadata_key_for_uuid,
                              &uuid_string)) {
    return "";
  }

  return uuid_string;
}

template <typename st, typename sst, typename cn, std::size_t cs>
bool manager_kernel<st, sst, cn, cs>::priv_set_uuid(json_store *metadata_json) {
  std::stringstream uuid_ss;
  uuid_ss << mdtl::uuid(mdtl::uuid_random_generator{}());
  if (!uuid_ss) {
    logger::out(logger::level::error, __FILE__, __LINE__,
                "Failed to convert UUID to std::string");
    return false;
  }

  if (mdtl::ptree::count(*metadata_json, k_manager_metadata_key_for_uuid) > 0) {
    logger::out(logger::level::error, __FILE__, __LINE__, "UUID already exist");
    return false;
  }

  if (!mdtl::ptree::add_value(k_manager_metadata_key_for_uuid, uuid_ss.str(),
                              metadata_json)) {
    return false;
  }

  return true;
}

// ---------- Description ---------- //

template <typename st, typename sst, typename cn, std::size_t cs>
bool manager_kernel<st, sst, cn, cs>::priv_read_description(
    const path_type &base_path, std::string *description) {
  const auto &file_name = storage::get_path(
      base_path, {k_management_dir_name, k_description_file_name});

  if (!mdtl::file_exist(file_name)) {
    return false;  // This is not an error
  }

  std::ifstream ifs(file_name);
  if (!ifs.is_open()) {
    std::string s("Failed to open: " + file_name.string());
    logger::out(logger::level::error, __FILE__, __LINE__, s.c_str());
    return false;
  }

  description->assign((std::istreambuf_iterator<char>(ifs)),
                      std::istreambuf_iterator<char>());

  ifs.close();

  return true;
}

template <typename st, typename sst, typename cn, std::size_t cs>
bool manager_kernel<st, sst, cn, cs>::priv_write_description(
    const path_type &base_path, const std::string &description) {
  const auto &file_name = storage::get_path(
      base_path, {k_management_dir_name, k_description_file_name});

  std::ofstream ofs(file_name);
  if (!ofs.is_open()) {
    std::string s("Failed to open: " + file_name.string());
    logger::out(logger::level::error, __FILE__, __LINE__, s.c_str());
    return false;
  }

  if (!(ofs << description)) {
    std::string s("Failed to write data:" + file_name.string());
    logger::out(logger::level::error, __FILE__, __LINE__, s.c_str());
    return false;
  }

  ofs.close();

  return true;
}

}  // namespace metall::kernel

#endif  // METALL_DETAIL_KERNEL_MANAGER_KERNEL_IMPL_IPP<|MERGE_RESOLUTION|>--- conflicted
+++ resolved
@@ -37,24 +37,6 @@
 // -------------------- //
 // Public methods
 // -------------------- //
-<<<<<<< HEAD
-template <typename chnk_no, std::size_t chnk_sz>
-bool manager_kernel<chnk_no, chnk_sz>::create(const fs::path &base_dir_path,
-                                              const size_type vm_reserve_size) {
-  return m_good = priv_create(base_dir_path, vm_reserve_size);
-}
-
-template <typename chnk_no, std::size_t chnk_sz>
-bool manager_kernel<chnk_no, chnk_sz>::open_read_only(
-    const fs::path &base_dir_path) {
-  return m_good = priv_open(base_dir_path, true, 0);
-}
-
-template <typename chnk_no, std::size_t chnk_sz>
-bool manager_kernel<chnk_no, chnk_sz>::open(
-    const fs::path &base_dir_path, const size_type vm_reserve_size_request) {
-  return m_good = priv_open(base_dir_path, false, vm_reserve_size_request);
-=======
 template <typename st, typename sst, typename cn, std::size_t cs>
 bool manager_kernel<st, sst, cn, cs>::create(const path_type &base_path,
                                              const size_type vm_reserve_size) {
@@ -71,7 +53,6 @@
 bool manager_kernel<st, sst, cn, cs>::open(
     const path_type &base_path, const size_type vm_reserve_size_request) {
   return m_good = priv_open(base_path, false, vm_reserve_size_request);
->>>>>>> 3a0ae6fa
 }
 
 template <typename st, typename sst, typename cn, std::size_t cs>
@@ -462,33 +443,13 @@
   return m_segment_storage.size();
 }
 
-<<<<<<< HEAD
-template <typename chnk_no, std::size_t chnk_sz>
-bool manager_kernel<chnk_no, chnk_sz>::snapshot(
-    const fs::path &destination_base_dir_path, const bool clone,
-=======
 template <typename st, typename sst, typename cn, std::size_t cs>
 bool manager_kernel<st, sst, cn, cs>::snapshot(
     const path_type &destination_base_path, const bool clone,
->>>>>>> 3a0ae6fa
     const int num_max_copy_threads) {
   return priv_snapshot(destination_base_path, clone, num_max_copy_threads);
 }
 
-<<<<<<< HEAD
-template <typename chnk_no, std::size_t chnk_sz>
-bool manager_kernel<chnk_no, chnk_sz>::copy(
-    const fs::path &source_base_dir_path,
-    const fs::path &destination_base_dir_path, const bool clone,
-    const int num_max_copy_threads) {
-  return priv_copy_data_store(source_base_dir_path, destination_base_dir_path,
-                              clone, num_max_copy_threads);
-}
-
-template <typename chnk_no, std::size_t chnk_sz>
-std::future<bool> manager_kernel<chnk_no, chnk_sz>::copy_async(
-    const fs::path &source_dir_path, const fs::path &destination_dir_path,
-=======
 template <typename st, typename sst, typename cn, std::size_t cs>
 bool manager_kernel<st, sst, cn, cs>::copy(
     const path_type &source_base_path, const path_type &destination_base_path,
@@ -500,28 +461,11 @@
 template <typename st, typename sst, typename cn, std::size_t cs>
 std::future<bool> manager_kernel<st, sst, cn, cs>::copy_async(
     const path_type &source_base_path, const path_type &destination_base_path,
->>>>>>> 3a0ae6fa
     const bool clone, const int num_max_copy_threads) {
   return std::async(std::launch::async, copy, source_base_path,
                     destination_base_path, clone, num_max_copy_threads);
 }
 
-<<<<<<< HEAD
-template <typename chnk_no, std::size_t chnk_sz>
-bool manager_kernel<chnk_no, chnk_sz>::remove(const fs::path &base_dir_path) {
-  return priv_remove_data_store(base_dir_path);
-}
-
-template <typename chnk_no, std::size_t chnk_sz>
-std::future<bool> manager_kernel<chnk_no, chnk_sz>::remove_async(
-    const fs::path &base_dir_path) {
-  return std::async(std::launch::async, remove, base_dir_path);
-}
-
-template <typename chnk_no, std::size_t chnk_sz>
-bool manager_kernel<chnk_no, chnk_sz>::consistent(const fs::path &dir_path) {
-  return priv_consistent(dir_path);
-=======
 template <typename st, typename sst, typename cn, std::size_t cs>
 bool manager_kernel<st, sst, cn, cs>::remove(const path_type &base_path) {
   return priv_remove_data_store(base_path);
@@ -536,7 +480,6 @@
 template <typename st, typename sst, typename cn, std::size_t cs>
 bool manager_kernel<st, sst, cn, cs>::consistent(const path_type &base_path) {
   return priv_consistent(base_path);
->>>>>>> 3a0ae6fa
 }
 
 template <typename st, typename sst, typename cn, std::size_t cs>
@@ -544,15 +487,9 @@
   return self_type::get_uuid(m_base_path);
 }
 
-<<<<<<< HEAD
-template <typename chnk_no, std::size_t chnk_sz>
-std::string manager_kernel<chnk_no, chnk_sz>::get_uuid(
-    const fs::path &dir_path) {
-=======
 template <typename st, typename sst, typename cn, std::size_t cs>
 std::string manager_kernel<st, sst, cn, cs>::get_uuid(
     const path_type &base_path) {
->>>>>>> 3a0ae6fa
   json_store meta_data;
   if (!priv_read_management_metadata(base_path, &meta_data)) {
     std::stringstream ss;
@@ -568,15 +505,9 @@
   return self_type::get_version(m_base_path);
 }
 
-<<<<<<< HEAD
-template <typename chnk_no, std::size_t chnk_sz>
-version_type manager_kernel<chnk_no, chnk_sz>::get_version(
-    const fs::path &dir_path) {
-=======
 template <typename st, typename sst, typename cn, std::size_t cs>
 version_type manager_kernel<st, sst, cn, cs>::get_version(
     const path_type &base_path) {
->>>>>>> 3a0ae6fa
   json_store meta_data;
   if (!priv_read_management_metadata(base_path, &meta_data)) {
     std::stringstream ss;
@@ -588,17 +519,10 @@
   return (version == ver_detail::k_error_version) ? 0 : version;
 }
 
-<<<<<<< HEAD
-template <typename chnk_no, std::size_t chnk_sz>
-bool manager_kernel<chnk_no, chnk_sz>::get_description(
-    const fs::path &base_dir_path, std::string *description) {
-  return priv_read_description(base_dir_path, description);
-=======
 template <typename st, typename sst, typename cn, std::size_t cs>
 bool manager_kernel<st, sst, cn, cs>::get_description(
     const path_type &base_path, std::string *description) {
   return priv_read_description(base_path, description);
->>>>>>> 3a0ae6fa
 }
 
 template <typename st, typename sst, typename cn, std::size_t cs>
@@ -664,61 +588,12 @@
   return static_cast<char *>(m_segment_storage.get_segment()) + offset;
 }
 
-<<<<<<< HEAD
-template <typename chnk_no, std::size_t chnk_sz>
-std::string manager_kernel<chnk_no, chnk_sz>::priv_make_top_dir_path(
-    const std::string &base_dir_path) {
-  return base_dir_path + "/" + k_datastore_top_dir_name;
-}
-
-template <typename chnk_no, std::size_t chnk_sz>
-std::string manager_kernel<chnk_no, chnk_sz>::priv_make_top_level_file_name(
-    const std::string &base_dir_path, const std::string &item_name) {
-  return priv_make_top_dir_path(base_dir_path) + "/" + item_name;
-}
-
-template <typename chnk_no, std::size_t chnk_sz>
-std::string manager_kernel<chnk_no, chnk_sz>::priv_make_management_dir_path(
-    const std::string &base_dir_path) {
-  return priv_make_top_dir_path(base_dir_path) + "/" +
-         k_datastore_management_dir_name + "/";
-}
-
-template <typename chnk_no, std::size_t chnk_sz>
-std::string manager_kernel<chnk_no, chnk_sz>::priv_make_management_file_name(
-    const std::string &base_dir_path, const std::string &item_name) {
-  return priv_make_management_dir_path(base_dir_path) + "/" + item_name;
-}
-
-template <typename chnk_no, std::size_t chnk_sz>
-std::string manager_kernel<chnk_no, chnk_sz>::priv_make_segment_dir_path(
-    const std::string &base_dir_path) {
-  return priv_make_top_dir_path(base_dir_path) + "/" +
-         k_datastore_segment_dir_name + "/";
-}
-
-template <typename chnk_no, std::size_t chnk_sz>
-bool manager_kernel<chnk_no, chnk_sz>::priv_init_datastore_directory(
-    const std::string &base_dir_path) {
-  // Create the base directory if needed
-  if (!mdtl::create_directory(base_dir_path)) {
-    std::string s("Failed to create directory: " + base_dir_path);
-    logger::out(logger::level::error, __FILE__, __LINE__, s.c_str());
-    return false;
-  }
-
-  // Remove existing directory to certainly create a new data store
-  if (!remove(base_dir_path)) {
-    std::string s("Failed to remove a directory: " + base_dir_path);
-    logger::out(logger::level::error, __FILE__, __LINE__, s.c_str());
-=======
 template <typename st, typename sst, typename cn, std::size_t cs>
 bool manager_kernel<st, sst, cn, cs>::priv_create_datastore_directory(
     const path_type &base_path) {
   if (!storage::create(base_path)) {
     logger::out(logger::level::error, __FILE__, __LINE__,
                 "Failed to initialize the data store directory");
->>>>>>> 3a0ae6fa
     return false;
   }
 
@@ -946,15 +821,9 @@
   m_segment_memory_allocator.deallocate(offset);
 }
 
-<<<<<<< HEAD
-template <typename chnk_no, std::size_t chnk_sz>
-bool manager_kernel<chnk_no, chnk_sz>::priv_open(
-    const fs::path &base_dir_path, const bool read_only,
-=======
 template <typename st, typename sst, typename cn, std::size_t cs>
 bool manager_kernel<st, sst, cn, cs>::priv_open(
     const path_type &base_path, const bool read_only,
->>>>>>> 3a0ae6fa
     const size_type vm_reserve_size_request) {
   if (!priv_validate_runtime_configuration()) {
     return false;
@@ -1007,15 +876,9 @@
   return true;
 }
 
-<<<<<<< HEAD
-template <typename chnk_no, std::size_t chnk_sz>
-bool manager_kernel<chnk_no, chnk_sz>::priv_create(
-    const fs::path &base_dir_path, const size_type vm_reserve_size) {
-=======
 template <typename st, typename sst, typename cn, std::size_t cs>
 bool manager_kernel<st, sst, cn, cs>::priv_create(
     const path_type &base_path, const size_type vm_reserve_size) {
->>>>>>> 3a0ae6fa
   if (!priv_validate_runtime_configuration()) {
     return false;
   }
@@ -1143,15 +1006,9 @@
 }
 
 // ---------- snapshot ---------- //
-<<<<<<< HEAD
-template <typename chnk_no, std::size_t chnk_sz>
-bool manager_kernel<chnk_no, chnk_sz>::priv_snapshot(
-    const fs::path &destination_base_dir_path, const bool clone,
-=======
 template <typename st, typename sst, typename cn, std::size_t cs>
 bool manager_kernel<st, sst, cn, cs>::priv_snapshot(
     const path_type &destination_base_path, const bool clone,
->>>>>>> 3a0ae6fa
     const int num_max_copy_threads) {
   priv_check_sanity();
   priv_serialize_management_data();
