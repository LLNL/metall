// Copyright 2019 Lawrence Livermore National Security, LLC and other Metall
// Project Developers. See the top-level COPYRIGHT file for details.
//
// SPDX-License-Identifier: (Apache-2.0 OR MIT)

#ifndef METALL_DETAIL_KERNEL_MANAGER_KERNEL_IMPL_IPP
#define METALL_DETAIL_KERNEL_MANAGER_KERNEL_IMPL_IPP

#include <metall/kernel/manager_kernel_fwd.hpp>

namespace metall {
namespace kernel {

// -------------------- //
// Constructor
// -------------------- //
template <typename chnk_no, std::size_t chnk_sz>
manager_kernel<chnk_no, chnk_sz>::manager_kernel()
    : m_segment_memory_allocator(&m_segment_storage) {
  m_manager_metadata = std::make_unique<json_store>();
  if (!m_manager_metadata) {
    return;
  }
#if ENABLE_MUTEX_IN_METALL_MANAGER_KERNEL
  m_object_directories_mutex = std::make_unique<mutex_type>();
  if (!m_object_directories_mutex) {
    return;
  }
#endif
  m_good = priv_validate_runtime_configuration();
}

template <typename chnk_no, std::size_t chnk_sz>
manager_kernel<chnk_no, chnk_sz>::~manager_kernel() noexcept {
  close();
}

// -------------------- //
// Public methods
// -------------------- //
template <typename chnk_no, std::size_t chnk_sz>
bool manager_kernel<chnk_no, chnk_sz>::create(const char *base_dir_path,
                                              const size_type vm_reserve_size) {
  return m_good = priv_create(base_dir_path, vm_reserve_size);
}

template <typename chnk_no, std::size_t chnk_sz>
bool manager_kernel<chnk_no, chnk_sz>::open_read_only(
    const char *base_dir_path) {
  return m_good = priv_open(base_dir_path, true, 0);
}

template <typename chnk_no, std::size_t chnk_sz>
bool manager_kernel<chnk_no, chnk_sz>::open(
    const char *base_dir_path, const size_type vm_reserve_size_request) {
  return m_good = priv_open(base_dir_path, false, vm_reserve_size_request);
}

template <typename chnk_no, std::size_t chnk_sz>
void manager_kernel<chnk_no, chnk_sz>::close() {
  // Update m_good
  if (priv_initialized()) {
    if (!m_segment_storage.read_only()) {
      priv_serialize_management_data();
      m_segment_storage.sync(true);
    }

    m_segment_storage.destroy();
    priv_deallocate_segment_header();
    priv_release_vm_region();

    if (!m_segment_storage.read_only()) {
      // This function must be called at the end
      priv_mark_properly_closed(m_base_dir_path);
    }
  }
}

template <typename chnk_no, std::size_t chnk_sz>
void manager_kernel<chnk_no, chnk_sz>::flush(const bool synchronous) {
  assert(priv_initialized());
  m_segment_storage.sync(synchronous);
}

template <typename chnk_no, std::size_t chnk_sz>
void *manager_kernel<chnk_no, chnk_sz>::allocate(
    const manager_kernel<chnk_no, chnk_sz>::size_type nbytes) {
  assert(priv_initialized());
  if (m_segment_storage.read_only()) return nullptr;

  const auto offset = m_segment_memory_allocator.allocate(nbytes);
  if (offset == segment_memory_allocator::k_null_offset) {
    return nullptr;
  }
  assert(offset >= 0);
  assert(offset + nbytes <= m_segment_storage.size());
  return priv_to_address(offset);
}

template <typename chnk_no, std::size_t chnk_sz>
void *manager_kernel<chnk_no, chnk_sz>::allocate_aligned(
    const manager_kernel<chnk_no, chnk_sz>::size_type nbytes,
    const manager_kernel<chnk_no, chnk_sz>::size_type alignment) {
  assert(priv_initialized());
  if (m_segment_storage.read_only()) return nullptr;

  // This requirement could be removed, but it would need some work to do
  if (alignment > k_chunk_size) return nullptr;

  const auto offset =
      m_segment_memory_allocator.allocate_aligned(nbytes, alignment);
  if (offset == segment_memory_allocator::k_null_offset) {
    return nullptr;
  }
  assert(offset >= 0);
  assert(offset + nbytes <= m_segment_storage.size());

  auto *addr = priv_to_address(offset);
  assert((uint64_t)addr % alignment == 0);
  return addr;
}

template <typename chnk_no, std::size_t chnk_sz>
void manager_kernel<chnk_no, chnk_sz>::deallocate(void *addr) {
  assert(priv_initialized());
  if (m_segment_storage.read_only()) return;
  if (!addr) return;
  m_segment_memory_allocator.deallocate(priv_to_offset(addr));
}

template <typename chnk_no, std::size_t chnk_sz>
bool manager_kernel<chnk_no, chnk_sz>::all_memory_deallocated() const {
  assert(priv_initialized());
  return m_segment_memory_allocator.all_memory_deallocated();
}

template <typename chnk_no, std::size_t chnk_sz>
template <typename T>
std::pair<T *, typename manager_kernel<chnk_no, chnk_sz>::size_type>
manager_kernel<chnk_no, chnk_sz>::find(char_ptr_holder_type name) const {
  assert(priv_initialized());

  if (name.is_anonymous()) {
    return std::make_pair(nullptr, 0);
  }

  if (name.is_unique()) {
    auto itr = m_unique_object_directory.find(gen_type_name<T>());
    if (itr != m_unique_object_directory.end()) {
      auto *const addr = reinterpret_cast<T *>(priv_to_address(itr->offset()));
      const auto length = itr->length();
      return std::make_pair(addr, length);
    }
  } else {
    auto itr = m_named_object_directory.find(name.get());
    if (itr != m_named_object_directory.end()) {
      auto *const addr = reinterpret_cast<T *>(priv_to_address(itr->offset()));
      const auto length = itr->length();
      return std::make_pair(addr, length);
    }
  }

  return std::make_pair(nullptr, 0);
}

template <typename chnk_no, std::size_t chnk_sz>
template <typename T>
bool manager_kernel<chnk_no, chnk_sz>::destroy(char_ptr_holder_type name) {
  assert(priv_initialized());
  if (m_segment_storage.read_only()) return false;

  if (name.is_anonymous()) {
    return false;  // Cannot destroy anoymous object by name
  }

  T *ptr = nullptr;
  size_type length = 0;

  {
#if ENABLE_MUTEX_IN_METALL_MANAGER_KERNEL
    lock_guard_type guard(*m_object_directories_mutex);
#endif

    std::tie(ptr, length) = find<T>(name);
    if (!ptr) {
      return false;  // This is not a critical error --- could have been
                     // destroyed by another thread already.
    }
    if (!priv_remove_attr_object_no_mutex(priv_to_offset(ptr))) {
      return false;
    }
  }

  priv_destruct_and_free_memory<T>(priv_to_offset(ptr), length);

  return true;
}

template <typename chnk_no, std::size_t chnk_sz>
template <typename T>
bool manager_kernel<chnk_no, chnk_sz>::destroy_ptr(const T *ptr) {
  assert(priv_initialized());
  if (m_segment_storage.read_only()) return false;

  size_type length = 0;
  {
#if ENABLE_MUTEX_IN_METALL_MANAGER_KERNEL
    lock_guard_type guard(*m_object_directories_mutex);
#endif

    length = get_instance_length(ptr);
    if (length == 0) {
      return false;  // This is not a critical error --- could have been
                     // destroyed by another thread already.
    }
    if (!priv_remove_attr_object_no_mutex(priv_to_offset(ptr))) {
      return false;
    }
  }

  priv_destruct_and_free_memory<T>(priv_to_offset(ptr), length);

  return true;
}

template <typename chnk_no, std::size_t chnk_sz>
template <typename T>
const typename manager_kernel<chnk_no, chnk_sz>::char_type *
manager_kernel<chnk_no, chnk_sz>::get_instance_name(const T *ptr) const {
  auto nitr = m_named_object_directory.find(priv_to_offset(ptr));
  if (nitr != m_named_object_directory.end()) {
    return nitr->name().c_str();
  }

  auto uitr = m_unique_object_directory.find(priv_to_offset(ptr));
  if (uitr != m_unique_object_directory.end()) {
    return uitr->name().c_str();
  }

  return nullptr;  // This is not error, anonymous object or non-constructed
                   // object
}

template <typename chnk_no, std::size_t chnk_sz>
template <typename T>
typename manager_kernel<chnk_no, chnk_sz>::instance_kind
manager_kernel<chnk_no, chnk_sz>::get_instance_kind(const T *ptr) const {
  if (m_named_object_directory.count(priv_to_offset(ptr)) > 0) {
    return instance_kind::named_kind;
  }

  if (m_unique_object_directory.count(priv_to_offset(ptr)) > 0) {
    return instance_kind::unique_kind;
  }

  if (m_anonymous_object_directory.count(priv_to_offset(ptr)) > 0) {
    return instance_kind::anonymous_kind;
  }

  logger::out(logger::level::error, __FILE__, __LINE__, "Invalid pointer");
  return instance_kind();
}

template <typename chnk_no, std::size_t chnk_sz>
template <typename T>
typename manager_kernel<chnk_no, chnk_sz>::size_type
manager_kernel<chnk_no, chnk_sz>::get_instance_length(const T *ptr) const {
  {
    auto itr = m_named_object_directory.find(priv_to_offset(ptr));
    if (itr != m_named_object_directory.end()) {
      assert(itr->length() > 0);
      return itr->length();
    }
  }

  {
    auto itr = m_unique_object_directory.find(priv_to_offset(ptr));
    if (itr != m_unique_object_directory.end()) {
      assert(itr->length() > 0);
      return itr->length();
    }
  }

  {
    auto itr = m_anonymous_object_directory.find(priv_to_offset(ptr));
    if (itr != m_anonymous_object_directory.end()) {
      assert(itr->length() > 0);
      return itr->length();
    }
  }

  return 0;  // Won't treat as an error
}

template <typename chnk_no, std::size_t chnk_sz>
template <typename T>
bool manager_kernel<chnk_no, chnk_sz>::is_instance_type(
    const void *const ptr) const {
  {
    auto itr = m_named_object_directory.find(priv_to_offset(ptr));
    if (itr != m_named_object_directory.end()) {
      return itr->type_id() == gen_type_id<T>();
    }
  }

  {
    auto itr = m_unique_object_directory.find(priv_to_offset(ptr));
    if (itr != m_unique_object_directory.end()) {
      return itr->type_id() == gen_type_id<T>();
    }
  }

  {
    auto itr = m_anonymous_object_directory.find(priv_to_offset(ptr));
    if (itr != m_anonymous_object_directory.end()) {
      return itr->type_id() == gen_type_id<T>();
    }
  }

  return false;
}

template <typename chnk_no, std::size_t chnk_sz>
template <typename T>
bool manager_kernel<chnk_no, chnk_sz>::get_instance_description(
    const T *ptr, std::string *description) const {
  {
    auto itr = m_named_object_directory.find(priv_to_offset(ptr));
    if (itr != m_named_object_directory.end()) {
      *description = itr->description();
      return true;
    }
  }

  {
    auto itr = m_unique_object_directory.find(priv_to_offset(ptr));
    if (itr != m_unique_object_directory.end()) {
      *description = itr->description();
      return true;
    }
  }

  {
    auto itr = m_anonymous_object_directory.find(priv_to_offset(ptr));
    if (itr != m_anonymous_object_directory.end()) {
      *description = itr->description();
      return true;
    }
  }

  return false;
}

template <typename chnk_no, std::size_t chnk_sz>
template <typename T>
bool manager_kernel<chnk_no, chnk_sz>::set_instance_description(
    const T *ptr, const std::string &description) {
  if (m_segment_storage.read_only()) return false;

  return (
      m_named_object_directory.set_description(
          m_named_object_directory.find(priv_to_offset(ptr)), description) ||
      m_unique_object_directory.set_description(
          m_unique_object_directory.find(priv_to_offset(ptr)), description) ||
      m_anonymous_object_directory.set_description(
          m_anonymous_object_directory.find(priv_to_offset(ptr)), description));
}

template <typename chnk_no, std::size_t chnk_sz>
typename manager_kernel<chnk_no, chnk_sz>::size_type
manager_kernel<chnk_no, chnk_sz>::get_num_named_objects() const {
  return m_named_object_directory.size();
}

template <typename chnk_no, std::size_t chnk_sz>
typename manager_kernel<chnk_no, chnk_sz>::size_type
manager_kernel<chnk_no, chnk_sz>::get_num_unique_objects() const {
  return m_unique_object_directory.size();
}

template <typename chnk_no, std::size_t chnk_sz>
typename manager_kernel<chnk_no, chnk_sz>::size_type
manager_kernel<chnk_no, chnk_sz>::get_num_anonymous_objects() const {
  return m_anonymous_object_directory.size();
}

template <typename chnk_no, std::size_t chnk_sz>
typename manager_kernel<chnk_no, chnk_sz>::const_named_iterator
manager_kernel<chnk_no, chnk_sz>::named_begin() const {
  return m_named_object_directory.begin();
}

template <typename chnk_no, std::size_t chnk_sz>
typename manager_kernel<chnk_no, chnk_sz>::const_named_iterator
manager_kernel<chnk_no, chnk_sz>::named_end() const {
  return m_named_object_directory.end();
}

template <typename chnk_no, std::size_t chnk_sz>
typename manager_kernel<chnk_no, chnk_sz>::const_unique_iterator
manager_kernel<chnk_no, chnk_sz>::unique_begin() const {
  return m_unique_object_directory.begin();
}

template <typename chnk_no, std::size_t chnk_sz>
typename manager_kernel<chnk_no, chnk_sz>::const_unique_iterator
manager_kernel<chnk_no, chnk_sz>::unique_end() const {
  return m_unique_object_directory.end();
}

template <typename chnk_no, std::size_t chnk_sz>
typename manager_kernel<chnk_no, chnk_sz>::const_anonymous_iterator
manager_kernel<chnk_no, chnk_sz>::anonymous_begin() const {
  return m_anonymous_object_directory.begin();
}

template <typename chnk_no, std::size_t chnk_sz>
typename manager_kernel<chnk_no, chnk_sz>::const_anonymous_iterator
manager_kernel<chnk_no, chnk_sz>::anonymous_end() const {
  return m_anonymous_object_directory.end();
}

template <typename chnk_no, std::size_t chnk_sz>
template <typename T>
T *manager_kernel<chnk_no, chnk_sz>::generic_construct(
    char_ptr_holder_type name, const size_type num, const bool try2find,
    [[maybe_unused]] const bool do_throw, mdtl::in_place_interface &table) {
  assert(priv_initialized());
  return priv_generic_construct<T>(name, num, try2find, table);
}

template <typename chnk_no, std::size_t chnk_sz>
const typename manager_kernel<chnk_no, chnk_sz>::segment_header_type *
manager_kernel<chnk_no, chnk_sz>::get_segment_header() const {
  return reinterpret_cast<segment_header_type *>(m_segment_header);
}

template <typename chnk_no, std::size_t chnk_sz>
const void *manager_kernel<chnk_no, chnk_sz>::get_segment() const {
  return m_segment_storage.get_segment();
}

template <typename chnk_no, std::size_t chnk_sz>
typename manager_kernel<chnk_no, chnk_sz>::size_type
manager_kernel<chnk_no, chnk_sz>::get_segment_size() const {
  return m_segment_storage.size();
}

template <typename chnk_no, std::size_t chnk_sz>
<<<<<<< HEAD
bool manager_kernel<chnk_no, chnk_sz>::snapshot(const char *destination_base_dir_path,
                                                const bool clone,
                                                const int num_max_copy_threads) {
  std::string base_path;
  #ifdef METALL_USE_PRIVATEER
  base_path = segment_storage_type::parse_path(destination_base_dir_path).first;
  #else
  base_path = destination_base_dir_path;
  #endif                        
  return priv_snapshot(base_path.c_str(), clone, num_max_copy_threads);
=======
bool manager_kernel<chnk_no, chnk_sz>::snapshot(
    const char *destination_base_dir_path, const bool clone,
    const int num_max_copy_threads) {
  return priv_snapshot(destination_base_dir_path, clone, num_max_copy_threads);
>>>>>>> 5e2a3faf
}

template <typename chnk_no, std::size_t chnk_sz>
bool manager_kernel<chnk_no, chnk_sz>::copy(
    const char *source_base_dir_path, const char *destination_base_dir_path,
    const bool clone, const int num_max_copy_threads) {
  return priv_copy_data_store(source_base_dir_path, destination_base_dir_path,
                              clone, num_max_copy_threads);
}

template <typename chnk_no, std::size_t chnk_sz>
std::future<bool> manager_kernel<chnk_no, chnk_sz>::copy_async(
    const char *source_dir_path, const char *destination_dir_path,
    const bool clone, const int num_max_copy_threads) {
  return std::async(std::launch::async, copy, source_dir_path,
                    destination_dir_path, clone, num_max_copy_threads);
}

template <typename chnk_no, std::size_t chnk_sz>
bool manager_kernel<chnk_no, chnk_sz>::remove(const char *base_dir_path) {
  return priv_remove_data_store(base_dir_path);
}

template <typename chnk_no, std::size_t chnk_sz>
std::future<bool> manager_kernel<chnk_no, chnk_sz>::remove_async(
    const char *base_dir_path) {
  return std::async(std::launch::async, remove, base_dir_path);
}

template <typename chnk_no, std::size_t chnk_sz>
bool manager_kernel<chnk_no, chnk_sz>::consistent(const char *dir_path) {
  return priv_consistent(dir_path);
}

template <typename chnk_no, std::size_t chnk_sz>
std::string manager_kernel<chnk_no, chnk_sz>::get_uuid() const {
  return self_type::get_uuid(m_base_dir_path);
}

template <typename chnk_no, std::size_t chnk_sz>
std::string manager_kernel<chnk_no, chnk_sz>::get_uuid(const char *dir_path) {
  json_store meta_data;
  if (!priv_read_management_metadata(dir_path, &meta_data)) {
    std::stringstream ss;
    ss << "Cannot read management metadata in " << dir_path;
    logger::out(logger::level::error, __FILE__, __LINE__, ss.str().c_str());
    return "";
  }
  return priv_get_uuid(meta_data);
}

template <typename chnk_no, std::size_t chnk_sz>
version_type manager_kernel<chnk_no, chnk_sz>::get_version() const {
  return self_type::get_version(m_base_dir_path);
}

template <typename chnk_no, std::size_t chnk_sz>
version_type manager_kernel<chnk_no, chnk_sz>::get_version(
    const char *dir_path) {
  json_store meta_data;
  if (!priv_read_management_metadata(dir_path, &meta_data)) {
    std::stringstream ss;
    ss << "Cannot read management metadata in " << dir_path;
    logger::out(logger::level::error, __FILE__, __LINE__, ss.str().c_str());
    return 0;
  }
  const auto version = priv_get_version(meta_data);
  return (version == ver_detail::k_error_version) ? 0 : version;
}

template <typename chnk_no, std::size_t chnk_sz>
bool manager_kernel<chnk_no, chnk_sz>::get_description(
    const std::string &base_dir_path, std::string *description) {
  return priv_read_description(base_dir_path, description);
}

template <typename chnk_no, std::size_t chnk_sz>
bool manager_kernel<chnk_no, chnk_sz>::get_description(
    std::string *description) const {
  return priv_read_description(m_base_dir_path, description);
}

template <typename chnk_no, std::size_t chnk_sz>
bool manager_kernel<chnk_no, chnk_sz>::set_description(
    const std::string &base_dir_path, const std::string &description) {
  return priv_write_description(base_dir_path, description);
}

template <typename chnk_no, std::size_t chnk_sz>
bool manager_kernel<chnk_no, chnk_sz>::set_description(
    const std::string &description) {
  return set_description(m_base_dir_path, description);
}

template <typename chnk_no, std::size_t chnk_sz>
typename manager_kernel<chnk_no, chnk_sz>::named_object_attr_accessor_type
<<<<<<< HEAD
manager_kernel<chnk_no, chnk_sz>::access_named_object_attribute(const std::string &base_dir_path) {
  std::string base_path = "";
  #ifdef METALL_USE_PRIVATEER
  base_path = segment_storage_type::parse_path(base_dir_path).first;
  #else
  base_path = base_dir_path;
  #endif
  return named_object_attr_accessor_type(priv_make_management_file_name(base_path,
                                                                        k_named_object_directory_prefix));
=======
manager_kernel<chnk_no, chnk_sz>::access_named_object_attribute(
    const std::string &base_dir_path) {
  return named_object_attr_accessor_type(priv_make_management_file_name(
      base_dir_path, k_named_object_directory_prefix));
>>>>>>> 5e2a3faf
}

template <typename chnk_no, std::size_t chnk_sz>
typename manager_kernel<chnk_no, chnk_sz>::unique_object_attr_accessor_type
<<<<<<< HEAD
manager_kernel<chnk_no, chnk_sz>::access_unique_object_attribute(const std::string &base_dir_path) {
  std::string base_path = "";
  #ifdef METALL_USE_PRIVATEER
  base_path = segment_storage_type::parse_path(base_dir_path).first;
  #else
  base_path = base_dir_path;
  #endif
  return unique_object_attr_accessor_type(priv_make_management_file_name(base_path,
                                                                         k_unique_object_directory_prefix));
=======
manager_kernel<chnk_no, chnk_sz>::access_unique_object_attribute(
    const std::string &base_dir_path) {
  return unique_object_attr_accessor_type(priv_make_management_file_name(
      base_dir_path, k_unique_object_directory_prefix));
>>>>>>> 5e2a3faf
}

template <typename chnk_no, std::size_t chnk_sz>
typename manager_kernel<chnk_no, chnk_sz>::anonymous_object_attr_accessor_type
<<<<<<< HEAD
manager_kernel<chnk_no, chnk_sz>::access_anonymous_object_attribute(const std::string &base_dir_path) {
  std::string base_path = "";
  #ifdef METALL_USE_PRIVATEER
  base_path = segment_storage_type::parse_path(base_dir_path).first;
  #else
  base_path = base_dir_path;
  #endif
  return anonymous_object_attr_accessor_type(priv_make_management_file_name(base_path,
                                                                            k_anonymous_object_directory_prefix));
=======
manager_kernel<chnk_no, chnk_sz>::access_anonymous_object_attribute(
    const std::string &base_dir_path) {
  return anonymous_object_attr_accessor_type(priv_make_management_file_name(
      base_dir_path, k_anonymous_object_directory_prefix));
>>>>>>> 5e2a3faf
}

template <typename chnk_no, std::size_t chnk_sz>
bool manager_kernel<chnk_no, chnk_sz>::good() const noexcept {
  return m_good;
}

// -------------------- //
// Private methods
// -------------------- //
template <typename chnk_no, std::size_t chnk_sz>
typename manager_kernel<chnk_no, chnk_sz>::difference_type
manager_kernel<chnk_no, chnk_sz>::priv_to_offset(const void *const ptr) const {
  return static_cast<char *>(const_cast<void *>(ptr)) -
         static_cast<char *>(m_segment_storage.get_segment());
}

template <typename chnk_no, std::size_t chnk_sz>
void *manager_kernel<chnk_no, chnk_sz>::priv_to_address(
    const difference_type offset) const {
  return static_cast<char *>(m_segment_storage.get_segment()) + offset;
}

template <typename chnk_no, std::size_t chnk_sz>
std::string manager_kernel<chnk_no, chnk_sz>::priv_make_top_dir_path(
    const std::string &base_dir_path) {
  return base_dir_path + "/" + k_datastore_top_dir_name;
}

template <typename chnk_no, std::size_t chnk_sz>
std::string manager_kernel<chnk_no, chnk_sz>::priv_make_top_level_file_name(
    const std::string &base_dir_path, const std::string &item_name) {
  return priv_make_top_dir_path(base_dir_path) + "/" + item_name;
}

template <typename chnk_no, std::size_t chnk_sz>
std::string manager_kernel<chnk_no, chnk_sz>::priv_make_management_dir_path(
    const std::string &base_dir_path) {
  return priv_make_top_dir_path(base_dir_path) + "/" +
         k_datastore_management_dir_name + "/";
}

template <typename chnk_no, std::size_t chnk_sz>
std::string manager_kernel<chnk_no, chnk_sz>::priv_make_management_file_name(
    const std::string &base_dir_path, const std::string &item_name) {
  return priv_make_management_dir_path(base_dir_path) + "/" + item_name;
}

template <typename chnk_no, std::size_t chnk_sz>
std::string manager_kernel<chnk_no, chnk_sz>::priv_make_segment_dir_path(
    const std::string &base_dir_path) {
  return priv_make_top_dir_path(base_dir_path) + "/" +
         k_datastore_segment_dir_name + "/";
}

template <typename chnk_no, std::size_t chnk_sz>
<<<<<<< HEAD
bool
manager_kernel<chnk_no, chnk_sz>::priv_init_datastore_directory(const std::string &base_dir_path) {
  std::string base_dir = "";
  #ifdef METALL_USE_PRIVATEER
  // Init privateer objerct
  m_segment_storage.init_privateer_datastore(base_dir_path);
  base_dir = segment_storage_type::parse_path(base_dir_path).first;
  #else
  base_dir = base_dir_path;
  
=======
bool manager_kernel<chnk_no, chnk_sz>::priv_init_datastore_directory(
    const std::string &base_dir_path) {
>>>>>>> 5e2a3faf
  // Create the base directory if needed
  if (!mdtl::create_directory(base_dir)) {
    std::string s("Failed to create directory: " + base_dir);
    logger::out(logger::level::critical, __FILE__, __LINE__, s.c_str());
    return false;
  }

  // Remove existing directory to certainly create a new data store
  if (!remove(base_dir.c_str())) {
    std::string s("Failed to remove a directory: " + base_dir);
    logger::out(logger::level::critical, __FILE__, __LINE__, s.c_str());
    return false;
  }
  #endif

  // Create internal directories if needed
<<<<<<< HEAD
  if (!mdtl::create_directory(priv_make_management_dir_path(base_dir))) {
    std::string s("Failed to create directory: " + priv_make_management_dir_path(base_dir));
    logger::out(logger::level::critical, __FILE__, __LINE__, s.c_str());
    return false;
  }

  if (!mdtl::create_directory(priv_make_segment_dir_path(base_dir))) {
    std::string s("Failed to create directory: " + priv_make_segment_dir_path(base_dir));
    logger::out(logger::level::critical, __FILE__, __LINE__, s.c_str());
=======
  if (!mdtl::create_directory(priv_make_management_dir_path(base_dir_path))) {
    std::string s("Failed to create directory: " +
                  priv_make_management_dir_path(base_dir_path));
    logger::out(logger::level::error, __FILE__, __LINE__, s.c_str());
    return false;
  }

  if (!mdtl::create_directory(priv_make_segment_dir_path(base_dir_path))) {
    std::string s("Failed to create directory: " +
                  priv_make_segment_dir_path(base_dir_path));
    logger::out(logger::level::error, __FILE__, __LINE__, s.c_str());
>>>>>>> 5e2a3faf
    return false;
  }

  return true;
}

template <typename chnk_no, std::size_t chnk_sz>
bool manager_kernel<chnk_no, chnk_sz>::priv_initialized() const {
  assert(!m_base_dir_path.empty());
  assert(m_segment_storage.get_segment());
  return (m_vm_region && m_vm_region_size > 0 && m_segment_header &&
          m_segment_storage.size() > 0);
}

template <typename chnk_no, std::size_t chnk_sz>
bool manager_kernel<chnk_no, chnk_sz>::priv_validate_runtime_configuration()
    const {
  const auto system_page_size = mdtl::get_page_size();
  if (system_page_size <= 0) {
    logger::out(logger::level::error, __FILE__, __LINE__,
                "Failed to get the system page size");
    return false;
  }

  if (k_chunk_size % system_page_size != 0) {
    logger::out(logger::level::error, __FILE__, __LINE__,
                "The chunk size must be a multiple of the system page size");
    return false;
  }

  if (m_segment_storage.page_size() > k_chunk_size) {
    logger::out(logger::level::error, __FILE__, __LINE__,
                "The page size of the segment storage must be equal or smaller "
                "than the chunk size");
    return false;
  }

  if (m_segment_storage.page_size() % system_page_size != 0) {
    logger::out(logger::level::error, __FILE__, __LINE__,
                "The page size of the segment storage must be a multiple of "
                "the system page size");
    return false;
  }

  return true;
}

template <typename chnk_no, std::size_t chnk_sz>
<<<<<<< HEAD
bool manager_kernel<chnk_no, chnk_sz>::priv_consistent(const std::string &base_dir_path) {
  std::string base_path;
  #ifdef METALL_USE_PRIVATEER
  base_path = segment_storage_type::parse_path(base_dir_path).first;
  #else
  base_path = base_dir_path;
  #endif
  json_store metadata;
  return priv_properly_closed(base_path) && (priv_read_management_metadata(base_path, &metadata)
      && priv_check_version(metadata));
=======
bool manager_kernel<chnk_no, chnk_sz>::priv_consistent(
    const std::string &base_dir_path) {
  json_store metadata;
  return priv_properly_closed(base_dir_path) &&
         (priv_read_management_metadata(base_dir_path, &metadata) &&
          priv_check_version(metadata));
>>>>>>> 5e2a3faf
}

template <typename chnk_no, std::size_t chnk_sz>
bool manager_kernel<chnk_no, chnk_sz>::priv_check_version(
    const json_store &metadata_json) {
  return priv_get_version(metadata_json) == version_type(METALL_VERSION);
}

template <typename chnk_no, std::size_t chnk_sz>
bool manager_kernel<chnk_no, chnk_sz>::priv_properly_closed(
    const std::string &base_dir_path) {
  return mdtl::file_exist(priv_make_top_level_file_name(
      base_dir_path, k_properly_closed_mark_file_name));
}

template <typename chnk_no, std::size_t chnk_sz>
bool manager_kernel<chnk_no, chnk_sz>::priv_mark_properly_closed(
    const std::string &base_dir_path) {
  return mdtl::create_file(priv_make_top_level_file_name(
      base_dir_path, k_properly_closed_mark_file_name));
}

template <typename chnk_no, std::size_t chnk_sz>
bool manager_kernel<chnk_no, chnk_sz>::priv_unmark_properly_closed(
    const std::string &base_dir_path) {
  return mdtl::remove_file(priv_make_top_level_file_name(
      base_dir_path, k_properly_closed_mark_file_name));
}

template <typename chnk_no, std::size_t chnk_sz>
bool manager_kernel<chnk_no, chnk_sz>::priv_reserve_vm_region(
    const size_type nbytes) {
  // Align the VM region to the page size to decrease the implementation cost of
  // some features, such as supporting Umap and aligned allocation
  const auto alignment = k_chunk_size;

  assert(alignment > 0);
  m_vm_region_size = mdtl::round_up(nbytes, alignment);
  m_vm_region = mdtl::reserve_aligned_vm_region(alignment, m_vm_region_size);
  if (!m_vm_region) {
    std::stringstream ss;
    ss << "Cannot reserve a VM region " << nbytes << " bytes";
    logger::out(logger::level::error, __FILE__, __LINE__, ss.str().c_str());
    m_vm_region_size = 0;
    return false;
  }
  assert(reinterpret_cast<uint64_t>(m_vm_region) % alignment == 0);

  return true;
}

template <typename chnk_no, std::size_t chnk_sz>
bool manager_kernel<chnk_no, chnk_sz>::priv_release_vm_region() {
  if (!mdtl::munmap(m_vm_region, m_vm_region_size, false)) {
    std::stringstream ss;
    ss << "Cannot release a VM region " << (uint64_t)m_vm_region << ", "
       << m_vm_region_size << " bytes.";
    logger::out(logger::level::error, __FILE__, __LINE__, ss.str().c_str());
    return false;
  }
  m_vm_region = nullptr;
  m_vm_region_size = 0;

  return true;
}

template <typename chnk_no, std::size_t chnk_sz>
bool manager_kernel<chnk_no, chnk_sz>::priv_allocate_segment_header(
    void *const addr) {
  if (!addr) {
    return false;
  }

  if (mdtl::map_anonymous_write_mode(addr, k_segment_header_size, MAP_FIXED) !=
      addr) {
    logger::out(logger::level::error, __FILE__, __LINE__,
                "Cannot allocate segment header");
    return false;
  }
  m_segment_header = reinterpret_cast<segment_header_type *>(addr);

  new (m_segment_header) segment_header_type();
  m_segment_header->manager_kernel_address = this;

  return true;
}

template <typename chnk_no, std::size_t chnk_sz>
bool manager_kernel<chnk_no, chnk_sz>::priv_deallocate_segment_header() {
  std::destroy_at(&m_segment_header);
  const auto ret = mdtl::munmap(m_segment_header, k_segment_header_size, false);
  m_segment_header = nullptr;
  if (!ret) {
    logger::out(logger::level::error, __FILE__, __LINE__,
                "Failed to deallocate segment header");
  }
  return ret;
}

template <typename chnk_no, std::size_t chnk_sz>
template <typename T>
<<<<<<< HEAD
T *
manager_kernel<chnk_no, chnk_sz>::
priv_generic_construct(char_ptr_holder_type name,
                       size_type length,
                       bool try2find,
                       mdtl::in_place_interface &table) { 
=======
T *manager_kernel<chnk_no, chnk_sz>::priv_generic_construct(
    char_ptr_holder_type name, size_type length, bool try2find,
    mdtl::in_place_interface &table) {
>>>>>>> 5e2a3faf
  // Check overflow for security
  if (length > ((std::size_t)-1) / table.size) {
    return nullptr;
  }
  // std::cout << "METALLDEBUG CONSTRUCTING 805" << std::endl;
  void *ptr = nullptr;
  try {
#if ENABLE_MUTEX_IN_METALL_MANAGER_KERNEL
    lock_guard_type guard(*m_object_directories_mutex);
#endif

    if (!name.is_anonymous()) {
      auto *const found_addr = find<T>(name).first;
      if (found_addr) {
        if (try2find) {
          return found_addr;
        }
        return nullptr;  // this is not a critical error always --- could have
                         // been allocated by another thread.
      }
    }
    // std::cout << "METALLDEBUG CONSTRUCTING 821" << std::endl;
    ptr = allocate(length * sizeof(T));
    if (!ptr) return nullptr;
    // std::cout << "METALLDEBUG CONSTRUCTING 824" << std::endl;
    const auto offset = priv_to_offset(ptr);
    // std::cout << "METALLDEBUG CONSTRUCTING 826" << std::endl;
    if (!priv_register_attr_object_no_mutex<T>(name, offset, length)) {
      deallocate(ptr);
      return nullptr;
    }
  } catch (...) {
    logger::out(
        logger::level::error, __FILE__, __LINE__,
        "Exception was thrown when finding or allocating an attribute object");
    return nullptr;
  }

  // To prevent memory leak, deallocates the memory when array_construct throws
  // exception
  std::unique_ptr<void, std::function<void(void *)>> ptr_holder(
      ptr, [this](void *const ptr) {
        try {
          {
#if ENABLE_MUTEX_IN_METALL_MANAGER_KERNEL
            lock_guard_type guard(*m_object_directories_mutex);
#endif
<<<<<<< HEAD
        priv_remove_attr_object_no_mutex(priv_to_offset(ptr));
      }
      deallocate(ptr);
    } catch (...) {
      logger::out(logger::level::error, __FILE__, __LINE__, "Exception was thrown when cleaning up an object");
    }
  });
  // std::cout << "METALLDEBUG CONSTRUCTING 853" << std::endl;
  // Constructs each object in the allocated memory
  // When one of objects of T in the array throws exception,
  // this function calls T's destructor for successfully constructed objects and rethrows the exception
  // std::cout << "ptr: " << (uint64_t) ptr << std::endl;
  // std::cout << "length: " << length << std::endl;
  // std::cout << "table: " <<  (uint64_t) &table<< std::endl;

  mdtl::array_construct(ptr, length, table);
  // std::cout << "METALLDEBUG CONSTRUCTING 858" << std::endl;
  ptr_holder.release(); // release the pointer since the construction succeeded
  // std::cout << "METALLDEBUG CONSTRUCTING 860" << std::endl;
=======
            priv_remove_attr_object_no_mutex(priv_to_offset(ptr));
          }
          deallocate(ptr);
        } catch (...) {
          logger::out(logger::level::error, __FILE__, __LINE__,
                      "Exception was thrown when cleaning up an object");
        }
      });

  // Constructs each object in the allocated memory
  // When one of objects of T in the array throws exception,
  // this function calls T's destructor for successfully constructed objects and
  // rethrows the exception
  mdtl::array_construct(ptr, length, table);

  ptr_holder.release();  // release the pointer since the construction succeeded

>>>>>>> 5e2a3faf
  return static_cast<T *>(ptr);
}

template <typename chnk_no, std::size_t chnk_sz>
template <typename T>
bool manager_kernel<chnk_no, chnk_sz>::priv_register_attr_object_no_mutex(
    char_ptr_holder_type name, difference_type offset, size_type length) {
  if (name.is_anonymous()) {
    if (!m_anonymous_object_directory.insert("", offset, length,
                                             gen_type_id<T>())) {
      logger::out(logger::level::error, __FILE__, __LINE__,
                  "Failed to insert an entry into the anonymous object table");
      return false;
    }
  } else if (name.is_unique()) {
    if (!m_unique_object_directory.insert(gen_type_name<T>(), offset, length,
                                          gen_type_id<T>())) {
      logger::out(logger::level::error, __FILE__, __LINE__,
                  "Failed to insert an entry into the unique object table");
      return false;
    }
  } else {
    if (std::string(name.get()).empty()) {
      logger::out(logger::level::warning, __FILE__, __LINE__,
                  "Empty name is invalid for named object");
      return false;
    }

    if (!m_named_object_directory.insert(name.get(), offset, length,
                                         gen_type_id<T>())) {
      logger::out(logger::level::error, __FILE__, __LINE__,
                  "Failed to insert an entry into the named object table");
      return false;
    }
  }

  return true;
}

template <typename chnk_no, std::size_t chnk_sz>
bool manager_kernel<chnk_no, chnk_sz>::priv_remove_attr_object_no_mutex(
    difference_type offset) {
  // As the instance kind of the object is not given,
  // just call the eranse functions in all tables to simplify implementation.
  if (!m_named_object_directory.erase(offset) &&
      !m_unique_object_directory.erase(offset) &&
      !m_anonymous_object_directory.erase(offset)) {
    logger::out(logger::level::error, __FILE__, __LINE__,
                "Failed to erase an entry from object directories");
    return false;
  }

  return true;
}

template <typename chnk_no, std::size_t chnk_sz>
template <typename T>
void manager_kernel<chnk_no, chnk_sz>::priv_destruct_and_free_memory(
    const difference_type offset, const size_type length) {
  auto *object = static_cast<T *>(priv_to_address(offset));
  // Destruct each object, can throw
  std::destroy(&object[0], &object[length]);
  // Finally, deallocate the memory
  m_segment_memory_allocator.deallocate(offset);
}

template <typename chnk_no, std::size_t chnk_sz>
<<<<<<< HEAD
bool manager_kernel<chnk_no, chnk_sz>::priv_open(const char *base_dir_path,
                                                 const bool read_only,
                                                 const size_type vm_reserve_size_request) {
  std::string base_dir = "";
  #ifdef METALL_USE_PRIVATEER
    // Init privateer objerct kozomozo
    m_segment_storage.init_privateer_datastore(std::string(base_dir_path));
    base_dir = segment_storage_type::parse_path(base_dir_path).first;
  #else
    base_dir = base_dir_path;
  #endif                                                 
=======
bool manager_kernel<chnk_no, chnk_sz>::priv_open(
    const char *base_dir_path, const bool read_only,
    const size_type vm_reserve_size_request) {
>>>>>>> 5e2a3faf
  if (!priv_validate_runtime_configuration()) {
    return false;
  }

<<<<<<< HEAD
  if (!priv_read_management_metadata(base_dir, m_manager_metadata.get())) {
    logger::out(logger::level::critical, __FILE__, __LINE__, "Failed to read management metadata");
=======
  if (!priv_read_management_metadata(base_dir_path, m_manager_metadata.get())) {
    logger::out(logger::level::error, __FILE__, __LINE__,
                "Failed to read management metadata");
>>>>>>> 5e2a3faf
    return false;
  }

  if (!priv_check_version(*m_manager_metadata)) {
    std::stringstream ss;
    ss << "Invalid version — it was created by Metall v"
       << to_version_string(priv_get_version(*m_manager_metadata))
       << " (currently using v" << to_version_string(METALL_VERSION) << ")";
    logger::out(logger::level::error, __FILE__, __LINE__, ss.str().c_str());
    return false;
  }

<<<<<<< HEAD
  if (!priv_properly_closed(base_dir)) {
    logger::out(logger::level::critical, __FILE__, __LINE__,
                "Inconsistent data store — it was not closed properly and might have been collapsed.");
=======
  if (!priv_properly_closed(base_dir_path)) {
    logger::out(logger::level::error, __FILE__, __LINE__,
                "Inconsistent data store — it was not closed properly and "
                "might have been collapsed.");
>>>>>>> 5e2a3faf
    return false;
  }
  
  m_base_dir_path = base_dir;

<<<<<<< HEAD
  #ifdef METALL_USE_PRIVATEER
  const size_type existing_segment_size = segment_storage_type::get_size(m_base_dir_path);
  #else
  const size_type existing_segment_size = segment_storage_type::get_size(priv_make_segment_dir_path(m_base_dir_path));
  #endif

  const size_type vm_reserve_size = (read_only) ? existing_segment_size + k_segment_header_size
                                                : std::max(existing_segment_size + k_segment_header_size,
                                                           vm_reserve_size_request);
=======
  m_base_dir_path = base_dir_path;

  const size_type existing_segment_size = segment_storage_type::get_size(
      priv_make_segment_dir_path(m_base_dir_path));
  const size_type vm_reserve_size =
      (read_only) ? existing_segment_size + k_segment_header_size
                  : std::max(existing_segment_size + k_segment_header_size,
                             vm_reserve_size_request);
>>>>>>> 5e2a3faf

  if (!priv_reserve_vm_region(vm_reserve_size)) {
    return false;
  }

  if (!priv_allocate_segment_header(m_vm_region)) {
    priv_release_vm_region();
    return false;
  }

  // Clear the consistent mark before opening with the write mode
  if (!read_only && !priv_unmark_properly_closed(m_base_dir_path)) {
    logger::out(logger::level::error, __FILE__, __LINE__,
                "Failed to erase the properly close mark before opening");
    priv_deallocate_segment_header();
    priv_release_vm_region();
    return false;
  }
<<<<<<< HEAD
  if (!m_segment_storage.open(priv_make_segment_dir_path(m_base_dir_path),
                              m_vm_region_size - k_segment_header_size,
                              static_cast<char *>(m_vm_region) + k_segment_header_size,
                              read_only)) {
=======

  if (!m_segment_storage.open(
          priv_make_segment_dir_path(m_base_dir_path),
          m_vm_region_size - k_segment_header_size,
          static_cast<char *>(m_vm_region) + k_segment_header_size,
          read_only)) {
>>>>>>> 5e2a3faf
    priv_deallocate_segment_header();
    priv_release_vm_region();
    return false;
  }

  if (!priv_deserialize_management_data()) {
    m_segment_storage.destroy();
    priv_deallocate_segment_header();
    priv_release_vm_region();
    return false;
  }

  return true;
}

template <typename chnk_no, std::size_t chnk_sz>
bool manager_kernel<chnk_no, chnk_sz>::priv_create(
    const char *base_dir_path, const size_type vm_reserve_size) {
  if (!priv_validate_runtime_configuration()) {
    return false;
  }

  if (vm_reserve_size > k_max_segment_size) {
    std::stringstream ss;
    ss << "Too large VM region size is requested " << vm_reserve_size
       << " byte.";
    logger::out(logger::level::error, __FILE__, __LINE__, ss.str().c_str());
    return false;
  }

  #ifdef METALL_USE_PRIVATEER
    m_base_dir_path = segment_storage_type::parse_path(base_dir_path).first;
  #else
    m_base_dir_path = base_dir_path;
  #endif

  if (!priv_unmark_properly_closed(m_base_dir_path) ||
      !priv_init_datastore_directory(base_dir_path)) {
    std::stringstream ss;
    ss << "Failed to initialize datastore directory under " << base_dir_path;
    logger::out(logger::level::error, __FILE__, __LINE__, ss.str().c_str());
    return false;
  }

  #ifdef METALL_USE_PRIVATEER
  if (!priv_reserve_vm_region(vm_reserve_size + k_segment_header_size)) {
    return false;
  }
  #else
  if (!priv_reserve_vm_region(vm_reserve_size)) {
    return false;
  }
  #endif

  if (!priv_allocate_segment_header(m_vm_region)) {
    priv_release_vm_region();
    return false;
  }

  if (!m_segment_storage.create(
          priv_make_segment_dir_path(m_base_dir_path),
          m_vm_region_size - k_segment_header_size,
          static_cast<char *>(m_vm_region) + k_segment_header_size,
          k_initial_segment_size)) {
    logger::out(logger::level::error, __FILE__, __LINE__,
                "Cannot create application data segment");
    priv_deallocate_segment_header();
    priv_release_vm_region();
    return false;
  }

  if (!priv_set_uuid(m_manager_metadata.get()) ||
      !priv_set_version(m_manager_metadata.get()) ||
      !priv_write_management_metadata(m_base_dir_path, *m_manager_metadata)) {
    m_segment_storage.destroy();
    priv_deallocate_segment_header();
    priv_release_vm_region();
    return false;
  }

  return true;
}

// ---------- For serializing/deserializing ---------- //
template <typename chnk_no, std::size_t chnk_sz>
bool manager_kernel<chnk_no, chnk_sz>::priv_serialize_management_data() {
  assert(priv_initialized());

  if (m_segment_storage.read_only()) return true;

  if (!m_named_object_directory.serialize(
          priv_make_management_file_name(m_base_dir_path,
                                         k_named_object_directory_prefix)
              .c_str())) {
    logger::out(logger::level::error, __FILE__, __LINE__,
                "Failed to serialize named object directory");
    return false;
  }

  if (!m_unique_object_directory.serialize(
          priv_make_management_file_name(m_base_dir_path,
                                         k_unique_object_directory_prefix)
              .c_str())) {
    logger::out(logger::level::error, __FILE__, __LINE__,
                "Failed to serialize unique object directory");
    return false;
  }

  if (!m_anonymous_object_directory.serialize(
          priv_make_management_file_name(m_base_dir_path,
                                         k_anonymous_object_directory_prefix)
              .c_str())) {
    logger::out(logger::level::error, __FILE__, __LINE__,
                "Failed to serialize anonymous object directory");
    return false;
  }

  if (!m_segment_memory_allocator.serialize(priv_make_management_file_name(
          m_base_dir_path, k_segment_memory_allocator_prefix))) {
    return false;
  }

  return true;
}

template <typename chnk_no, std::size_t chnk_sz>
bool manager_kernel<chnk_no, chnk_sz>::priv_deserialize_management_data() {
  if (!m_named_object_directory.deserialize(
          priv_make_management_file_name(m_base_dir_path,
                                         k_named_object_directory_prefix)
              .c_str())) {
    logger::out(logger::level::error, __FILE__, __LINE__,
                "Failed to deserialize named object directory");
    return false;
  }

  if (!m_unique_object_directory.deserialize(
          priv_make_management_file_name(m_base_dir_path,
                                         k_unique_object_directory_prefix)
              .c_str())) {
    logger::out(logger::level::error, __FILE__, __LINE__,
                "Failed to deserialize unique object directory");
    return false;
  }

  if (!m_anonymous_object_directory.deserialize(
          priv_make_management_file_name(m_base_dir_path,
                                         k_anonymous_object_directory_prefix)
              .c_str())) {
    logger::out(logger::level::error, __FILE__, __LINE__,
                "Failed to deserialize anonymous object directory");
    return false;
  }

  if (!m_segment_memory_allocator.deserialize(priv_make_management_file_name(
          m_base_dir_path, k_segment_memory_allocator_prefix))) {
    return false;
  }

  return true;
}

// ---------- snapshot ---------- //
template <typename chnk_no, std::size_t chnk_sz>
bool manager_kernel<chnk_no, chnk_sz>::priv_snapshot(
    const char *destination_base_dir_path, const bool clone,
    const int num_max_copy_threads) {
  assert(priv_initialized());
  // m_segment_storage.sync(true);
  #ifdef METALL_USE_PRIVATEER
  if (!m_segment_storage.snapshot(destination_base_dir_path)){
    return false;
  }
  #else
  m_segment_storage.sync(true);
  #endif

  priv_serialize_management_data();
  // std::cout << "Metall snapshot destination path: " << destination_base_dir_path << std::endl;
  const auto dst_top_dir = priv_make_top_dir_path(destination_base_dir_path);
  if (!mdtl::create_directory(dst_top_dir)) {
    std::stringstream ss;
    ss << "Failed to create a directory: " << dst_top_dir;
    logger::out(logger::level::error, __FILE__, __LINE__, ss.str().c_str());
    return false;
  }

  // Copy segment directory
  const auto src_seg_dir = priv_make_segment_dir_path(m_base_dir_path);
  const auto dst_seg_dir =
      priv_make_segment_dir_path(destination_base_dir_path);
  if (!mdtl::create_directory(dst_seg_dir)) {
    std::stringstream ss;
    ss << "Failed to create directory: " << dst_seg_dir;
    logger::out(logger::level::error, __FILE__, __LINE__, ss.str().c_str());
    return false;
  }
  if (!m_segment_storage.copy(src_seg_dir, dst_seg_dir, clone,
                              num_max_copy_threads)) {
    std::stringstream ss;
    ss << "Failed to copy " << src_seg_dir << " to " << dst_seg_dir;
    logger::out(logger::level::error, __FILE__, __LINE__, ss.str().c_str());
    return false;
  }

  // Copy management dircotry
  const auto src_mng_dir = priv_make_management_dir_path(m_base_dir_path);
  const auto dst_mng_dir =
      priv_make_management_dir_path(destination_base_dir_path);
  if (!mdtl::create_directory(dst_mng_dir)) {
    std::stringstream ss;
    ss << "Failed to create directory: " << dst_mng_dir;
    logger::out(logger::level::error, __FILE__, __LINE__, ss.str().c_str());
    return false;
  }
  // Use a normal copy instead of reflink.
  // reflink might slow down if there are many reflink copied files.
  if (!mtlldetail::copy_files_in_directory_in_parallel(src_mng_dir, dst_mng_dir,
                                                       num_max_copy_threads)) {
    std::stringstream ss;
    ss << "Failed to copy " << src_mng_dir << " to " << dst_mng_dir;
    logger::out(logger::level::error, __FILE__, __LINE__, ss.str().c_str());
    return false;
  }

  // Make a new management metadata
  json_store meta_data;
  if (!priv_set_uuid(&meta_data)) return false;
  if (!priv_set_version(&meta_data)) return false;
  if (!priv_write_management_metadata(destination_base_dir_path, meta_data))
    return false;

  // Finally, mark it as properly-closed
  if (!priv_mark_properly_closed(destination_base_dir_path)) {
    logger::out(logger::level::error, __FILE__, __LINE__,
                "Failed to create a properly closed mark");
    return false;
  }

  return true;
}

// ---------- File operations ---------- //
template <typename chnk_no, std::size_t chnk_sz>
<<<<<<< HEAD
bool manager_kernel<chnk_no, chnk_sz>::priv_copy_data_store(const std::string &src_base_dir_path,
                                                            const std::string &dst_base_dir_path,
                                                            const bool use_clone,
                                                            const int num_max_copy_threads) {
  std::string source = "";
  std::string destination = "";
  #ifdef METALL_USE_PRIVATEER
  source = segment_storage_type::parse_path(src_base_dir_path).first;
  destination = segment_storage_type::parse_path(dst_base_dir_path).first;
  #else
  source = src_base_dir_path;
  destination = dst_base_dir_path;
  #endif

  if (!consistent(source.data())) {
=======
bool manager_kernel<chnk_no, chnk_sz>::priv_copy_data_store(
    const std::string &src_base_dir_path, const std::string &dst_base_dir_path,
    const bool use_clone, const int num_max_copy_threads) {
  if (!consistent(src_base_dir_path.data())) {
>>>>>>> 5e2a3faf
    std::string s(
        "Source directory is not consistnt (may not have closed properly or "
        "may still be open): " +
        src_base_dir_path);
    logger::out(logger::level::error, __FILE__, __LINE__, s.c_str());
    return false;
  }
  const std::string src_top_dir = priv_make_top_dir_path(source);

  if (!mdtl::directory_exist(src_top_dir)) {
    std::string s("Source directory does not exist: " + src_top_dir);
    logger::out(logger::level::error, __FILE__, __LINE__, s.c_str());
    return false;
  }

  if (!mdtl::create_directory(priv_make_top_dir_path(destination))) {
    std::string s("Failed to create directory: " + destination);
    logger::out(logger::level::critical, __FILE__, __LINE__, s.c_str());
    return false;
  }

  // Copy segment directory
  const auto src_seg_dir = priv_make_segment_dir_path(source);
  const auto dst_seg_dir = priv_make_segment_dir_path(destination);
  if (!mdtl::create_directory(dst_seg_dir)) {
    std::string s("Failed to create directory: " + dst_seg_dir);
    logger::out(logger::level::error, __FILE__, __LINE__, s.c_str());
    return false;
  }
  if (!segment_storage_type::copy(src_seg_dir, dst_seg_dir, use_clone,
                                  num_max_copy_threads)) {
    std::stringstream ss;
    ss << "Failed to copy " << src_seg_dir << " to " << dst_seg_dir;
    logger::out(logger::level::error, __FILE__, __LINE__, ss.str().c_str());
    return false;
  }

  // Copy management dircotry
  const auto src_mng_dir = priv_make_management_dir_path(source);
  const auto dst_mng_dir = priv_make_management_dir_path(destination);
  if (!mdtl::create_directory(dst_mng_dir)) {
    std::string s("Failed to create directory: " + dst_mng_dir);
    logger::out(logger::level::error, __FILE__, __LINE__, s.c_str());
    return false;
  }
  // Use a normal copy instead of reflink.
  // reflink might slow down if there are many reflink copied files.
  if (!mtlldetail::copy_files_in_directory_in_parallel(src_mng_dir, dst_mng_dir,
                                                       num_max_copy_threads)) {
    std::stringstream ss;
    ss << "Failed to copy " << src_mng_dir << " to " << dst_mng_dir;
    logger::out(logger::level::error, __FILE__, __LINE__, ss.str().c_str());
    return false;
  }
  // Copy other Privateer metadata files
  #ifdef METALL_USE_PRIVATEER
  if (!mtlldetail::copy_files_in_directory_in_parallel(source, destination, num_max_copy_threads)) {
    std::stringstream ss;
    ss << "Failed to copy " << src_mng_dir << " to " << dst_mng_dir;
    logger::out(logger::level::error, __FILE__, __LINE__, ss.str().c_str());
    return false;
  }
  #endif

  // Finally, mark it as properly-closed
<<<<<<< HEAD
  if (!priv_mark_properly_closed(destination)) {
    logger::out(logger::level::error, __FILE__, __LINE__, "Failed to create a properly closed mark");
=======
  if (!priv_mark_properly_closed(dst_base_dir_path)) {
    logger::out(logger::level::error, __FILE__, __LINE__,
                "Failed to create a properly closed mark");
>>>>>>> 5e2a3faf
    return false;
  }

  return true;
}

template <typename chnk_no, std::size_t chnk_sz>
bool manager_kernel<chnk_no, chnk_sz>::priv_remove_data_store(
    const std::string &base_dir_path) {
  return mdtl::remove_file(priv_make_top_dir_path(base_dir_path));
}

// ---------- Management metadata ---------- //
template <typename chnk_no, std::size_t chnk_sz>
<<<<<<< HEAD
bool manager_kernel<chnk_no, chnk_sz>::priv_write_management_metadata(const std::string &base_dir_path,
                                                                      const json_store &json_root) {
  // std::cout << "base_dir_path: " << base_dir_path << " k_manager_metadata_file_name: " << k_manager_metadata_file_name << std::endl;
  if (!mdtl::ptree::write_json(json_root,
                               priv_make_management_file_name(base_dir_path, k_manager_metadata_file_name))) {
    logger::out(logger::level::error, __FILE__, __LINE__, "Failed to write management metadata");
=======
bool manager_kernel<chnk_no, chnk_sz>::priv_write_management_metadata(
    const std::string &base_dir_path, const json_store &json_root) {
  if (!mdtl::ptree::write_json(
          json_root, priv_make_management_file_name(
                         base_dir_path, k_manager_metadata_file_name))) {
    logger::out(logger::level::error, __FILE__, __LINE__,
                "Failed to write management metadata");
>>>>>>> 5e2a3faf
    return false;
  }

  return true;
}

template <typename chnk_no, std::size_t chnk_sz>
<<<<<<< HEAD
bool manager_kernel<chnk_no, chnk_sz>::priv_read_management_metadata(const std::string &base_dir_path,
                                                                     json_store *json_root) {
  // std::cout << "base_dir_path from priv_read_management_metadata(): " << base_dir_path << std::endl;
  std::string base_path;
  #ifdef METALL_USE_PRIVATEER
  base_path = segment_storage_type::parse_path(base_dir_path).first;
  #else
  base_path = base_dir_path;
  #endif
  if (!mdtl::ptree::read_json(priv_make_management_file_name(base_path, k_manager_metadata_file_name), json_root)) {
    logger::out(logger::level::critical, __FILE__, __LINE__, "Failed to read management metadata");
=======
bool manager_kernel<chnk_no, chnk_sz>::priv_read_management_metadata(
    const std::string &base_dir_path, json_store *json_root) {
  if (!mdtl::ptree::read_json(priv_make_management_file_name(
                                  base_dir_path, k_manager_metadata_file_name),
                              json_root)) {
    logger::out(logger::level::error, __FILE__, __LINE__,
                "Failed to read management metadata");
>>>>>>> 5e2a3faf
    return false;
  }
  return true;
}

template <typename chnk_no, std::size_t chnk_sz>
version_type manager_kernel<chnk_no, chnk_sz>::priv_get_version(
    const json_store &metadata_json) {
  version_type version;
  if (!mdtl::ptree::get_value(metadata_json, k_manager_metadata_key_for_version,
                              &version)) {
    return ver_detail::k_error_version;
  }
  return version;
}

template <typename chnk_no, std::size_t chnk_sz>
bool manager_kernel<chnk_no, chnk_sz>::priv_set_version(
    json_store *metadata_json) {
  if (mdtl::ptree::count(*metadata_json, k_manager_metadata_key_for_version) >
      0) {
    logger::out(logger::level::error, __FILE__, __LINE__,
                "Version information already exist");
    return false;
  }

  if (!mdtl::ptree::add_value(k_manager_metadata_key_for_version,
                              version_type(METALL_VERSION), metadata_json)) {
    return false;
  }

  return true;
}

template <typename chnk_no, std::size_t chnk_sz>
std::string manager_kernel<chnk_no, chnk_sz>::priv_get_uuid(
    const json_store &metadata_json) {
  std::string uuid_string;
  if (!mdtl::ptree::get_value(metadata_json, k_manager_metadata_key_for_uuid,
                              &uuid_string)) {
    return "";
  }

  return uuid_string;
}

template <typename chnk_no, std::size_t chnk_sz>
bool manager_kernel<chnk_no, chnk_sz>::priv_set_uuid(
    json_store *metadata_json) {
  std::stringstream uuid_ss;
  uuid_ss << mdtl::uuid(mdtl::uuid_random_generator{}());
  if (!uuid_ss) {
    logger::out(logger::level::error, __FILE__, __LINE__,
                "Failed to convert UUID to std::string");
    return false;
  }

  if (mdtl::ptree::count(*metadata_json, k_manager_metadata_key_for_uuid) > 0) {
    logger::out(logger::level::error, __FILE__, __LINE__, "UUID already exist");
    return false;
  }

  if (!mdtl::ptree::add_value(k_manager_metadata_key_for_uuid, uuid_ss.str(),
                              metadata_json)) {
    return false;
  }

  return true;
}

// ---------- Description ---------- //

template <typename chnk_no, std::size_t chnk_sz>
<<<<<<< HEAD
bool manager_kernel<chnk_no, chnk_sz>::priv_read_description(const std::string &base_dir_path,
                                                             std::string *description) {
  std::string base_path = "";
  #ifdef METALL_USE_PRIVATEER
  base_path = segment_storage_type::parse_path(base_dir_path).first;
  #else
  base_path = base_dir_path;
  #endif
  const auto &file_name = priv_make_management_file_name(base_path, k_description_file_name);
=======
bool manager_kernel<chnk_no, chnk_sz>::priv_read_description(
    const std::string &base_dir_path, std::string *description) {
  const auto &file_name =
      priv_make_management_file_name(base_dir_path, k_description_file_name);
>>>>>>> 5e2a3faf

  if (!mdtl::file_exist(file_name)) {
    return false;  // This is not an error
  }

  std::ifstream ifs(file_name);
  if (!ifs.is_open()) {
    std::string s("Failed to open: " + file_name);
    logger::out(logger::level::error, __FILE__, __LINE__, s.c_str());
    return false;
  }

  description->assign((std::istreambuf_iterator<char>(ifs)),
                      std::istreambuf_iterator<char>());

  ifs.close();

  return true;
}

template <typename chnk_no, std::size_t chnk_sz>
<<<<<<< HEAD
bool manager_kernel<chnk_no, chnk_sz>::priv_write_description(const std::string &base_dir_path,
                                                              const std::string &description) {

  std::string base_path = "";
  #ifdef METALL_USE_PRIVATEER
  base_path = segment_storage_type::parse_path(base_dir_path).first;
  #else
  base_path = base_dir_path;
  #endif
  const auto &file_name = priv_make_management_file_name(base_path, k_description_file_name);
=======
bool manager_kernel<chnk_no, chnk_sz>::priv_write_description(
    const std::string &base_dir_path, const std::string &description) {
  const auto &file_name =
      priv_make_management_file_name(base_dir_path, k_description_file_name);
>>>>>>> 5e2a3faf

  std::ofstream ofs(file_name);
  if (!ofs.is_open()) {
    std::string s("Failed to open: " + file_name);
    logger::out(logger::level::error, __FILE__, __LINE__, s.c_str());
    return false;
  }

  if (!(ofs << description)) {
    std::string s("Failed to write data:" + file_name);
    logger::out(logger::level::error, __FILE__, __LINE__, s.c_str());
    return false;
  }

  ofs.close();

  return true;
}

<<<<<<< HEAD
/* #ifdef METALL_USE_PRIVATEER
template <typename chnk_no, std::size_t chnk_sz>
std::pair<std::string, std::string>
manager_kernel<chnk_no, chnk_sz>::priv_parse_privateer_paths(const std::string &base_dir_path) {
  std::pair<std::string, std::string> parsed;
  size_t position = 0;
  std::string token = "/";
  position = base_dir_path.find_last_of(token);
  std::string privateer_base_path = base_dir_path.substr(0,position);
  std::string version_name = base_dir_path.substr(position, base_dir_path.length());
  parsed = std::make_pair(privateer_base_path, version_name);
  return parsed;
}
#endif */

} // namespace kernel
} // namespace metall
=======
}  // namespace kernel
}  // namespace metall
>>>>>>> 5e2a3faf

#endif  // METALL_DETAIL_KERNEL_MANAGER_KERNEL_IMPL_IPP<|MERGE_RESOLUTION|>--- conflicted
+++ resolved
@@ -447,7 +447,6 @@
 }
 
 template <typename chnk_no, std::size_t chnk_sz>
-<<<<<<< HEAD
 bool manager_kernel<chnk_no, chnk_sz>::snapshot(const char *destination_base_dir_path,
                                                 const bool clone,
                                                 const int num_max_copy_threads) {
@@ -458,12 +457,6 @@
   base_path = destination_base_dir_path;
   #endif                        
   return priv_snapshot(base_path.c_str(), clone, num_max_copy_threads);
-=======
-bool manager_kernel<chnk_no, chnk_sz>::snapshot(
-    const char *destination_base_dir_path, const bool clone,
-    const int num_max_copy_threads) {
-  return priv_snapshot(destination_base_dir_path, clone, num_max_copy_threads);
->>>>>>> 5e2a3faf
 }
 
 template <typename chnk_no, std::size_t chnk_sz>
@@ -560,7 +553,6 @@
 
 template <typename chnk_no, std::size_t chnk_sz>
 typename manager_kernel<chnk_no, chnk_sz>::named_object_attr_accessor_type
-<<<<<<< HEAD
 manager_kernel<chnk_no, chnk_sz>::access_named_object_attribute(const std::string &base_dir_path) {
   std::string base_path = "";
   #ifdef METALL_USE_PRIVATEER
@@ -570,17 +562,10 @@
   #endif
   return named_object_attr_accessor_type(priv_make_management_file_name(base_path,
                                                                         k_named_object_directory_prefix));
-=======
-manager_kernel<chnk_no, chnk_sz>::access_named_object_attribute(
-    const std::string &base_dir_path) {
-  return named_object_attr_accessor_type(priv_make_management_file_name(
-      base_dir_path, k_named_object_directory_prefix));
->>>>>>> 5e2a3faf
 }
 
 template <typename chnk_no, std::size_t chnk_sz>
 typename manager_kernel<chnk_no, chnk_sz>::unique_object_attr_accessor_type
-<<<<<<< HEAD
 manager_kernel<chnk_no, chnk_sz>::access_unique_object_attribute(const std::string &base_dir_path) {
   std::string base_path = "";
   #ifdef METALL_USE_PRIVATEER
@@ -590,17 +575,10 @@
   #endif
   return unique_object_attr_accessor_type(priv_make_management_file_name(base_path,
                                                                          k_unique_object_directory_prefix));
-=======
-manager_kernel<chnk_no, chnk_sz>::access_unique_object_attribute(
-    const std::string &base_dir_path) {
-  return unique_object_attr_accessor_type(priv_make_management_file_name(
-      base_dir_path, k_unique_object_directory_prefix));
->>>>>>> 5e2a3faf
 }
 
 template <typename chnk_no, std::size_t chnk_sz>
 typename manager_kernel<chnk_no, chnk_sz>::anonymous_object_attr_accessor_type
-<<<<<<< HEAD
 manager_kernel<chnk_no, chnk_sz>::access_anonymous_object_attribute(const std::string &base_dir_path) {
   std::string base_path = "";
   #ifdef METALL_USE_PRIVATEER
@@ -610,12 +588,6 @@
   #endif
   return anonymous_object_attr_accessor_type(priv_make_management_file_name(base_path,
                                                                             k_anonymous_object_directory_prefix));
-=======
-manager_kernel<chnk_no, chnk_sz>::access_anonymous_object_attribute(
-    const std::string &base_dir_path) {
-  return anonymous_object_attr_accessor_type(priv_make_management_file_name(
-      base_dir_path, k_anonymous_object_directory_prefix));
->>>>>>> 5e2a3faf
 }
 
 template <typename chnk_no, std::size_t chnk_sz>
@@ -672,7 +644,6 @@
 }
 
 template <typename chnk_no, std::size_t chnk_sz>
-<<<<<<< HEAD
 bool
 manager_kernel<chnk_no, chnk_sz>::priv_init_datastore_directory(const std::string &base_dir_path) {
   std::string base_dir = "";
@@ -683,10 +654,6 @@
   #else
   base_dir = base_dir_path;
   
-=======
-bool manager_kernel<chnk_no, chnk_sz>::priv_init_datastore_directory(
-    const std::string &base_dir_path) {
->>>>>>> 5e2a3faf
   // Create the base directory if needed
   if (!mdtl::create_directory(base_dir)) {
     std::string s("Failed to create directory: " + base_dir);
@@ -703,7 +670,6 @@
   #endif
 
   // Create internal directories if needed
-<<<<<<< HEAD
   if (!mdtl::create_directory(priv_make_management_dir_path(base_dir))) {
     std::string s("Failed to create directory: " + priv_make_management_dir_path(base_dir));
     logger::out(logger::level::critical, __FILE__, __LINE__, s.c_str());
@@ -713,19 +679,6 @@
   if (!mdtl::create_directory(priv_make_segment_dir_path(base_dir))) {
     std::string s("Failed to create directory: " + priv_make_segment_dir_path(base_dir));
     logger::out(logger::level::critical, __FILE__, __LINE__, s.c_str());
-=======
-  if (!mdtl::create_directory(priv_make_management_dir_path(base_dir_path))) {
-    std::string s("Failed to create directory: " +
-                  priv_make_management_dir_path(base_dir_path));
-    logger::out(logger::level::error, __FILE__, __LINE__, s.c_str());
-    return false;
-  }
-
-  if (!mdtl::create_directory(priv_make_segment_dir_path(base_dir_path))) {
-    std::string s("Failed to create directory: " +
-                  priv_make_segment_dir_path(base_dir_path));
-    logger::out(logger::level::error, __FILE__, __LINE__, s.c_str());
->>>>>>> 5e2a3faf
     return false;
   }
 
@@ -774,7 +727,6 @@
 }
 
 template <typename chnk_no, std::size_t chnk_sz>
-<<<<<<< HEAD
 bool manager_kernel<chnk_no, chnk_sz>::priv_consistent(const std::string &base_dir_path) {
   std::string base_path;
   #ifdef METALL_USE_PRIVATEER
@@ -785,14 +737,6 @@
   json_store metadata;
   return priv_properly_closed(base_path) && (priv_read_management_metadata(base_path, &metadata)
       && priv_check_version(metadata));
-=======
-bool manager_kernel<chnk_no, chnk_sz>::priv_consistent(
-    const std::string &base_dir_path) {
-  json_store metadata;
-  return priv_properly_closed(base_dir_path) &&
-         (priv_read_management_metadata(base_dir_path, &metadata) &&
-          priv_check_version(metadata));
->>>>>>> 5e2a3faf
 }
 
 template <typename chnk_no, std::size_t chnk_sz>
@@ -894,18 +838,9 @@
 
 template <typename chnk_no, std::size_t chnk_sz>
 template <typename T>
-<<<<<<< HEAD
-T *
-manager_kernel<chnk_no, chnk_sz>::
-priv_generic_construct(char_ptr_holder_type name,
-                       size_type length,
-                       bool try2find,
-                       mdtl::in_place_interface &table) { 
-=======
 T *manager_kernel<chnk_no, chnk_sz>::priv_generic_construct(
     char_ptr_holder_type name, size_type length, bool try2find,
     mdtl::in_place_interface &table) {
->>>>>>> 5e2a3faf
   // Check overflow for security
   if (length > ((std::size_t)-1) / table.size) {
     return nullptr;
@@ -953,27 +888,6 @@
 #if ENABLE_MUTEX_IN_METALL_MANAGER_KERNEL
             lock_guard_type guard(*m_object_directories_mutex);
 #endif
-<<<<<<< HEAD
-        priv_remove_attr_object_no_mutex(priv_to_offset(ptr));
-      }
-      deallocate(ptr);
-    } catch (...) {
-      logger::out(logger::level::error, __FILE__, __LINE__, "Exception was thrown when cleaning up an object");
-    }
-  });
-  // std::cout << "METALLDEBUG CONSTRUCTING 853" << std::endl;
-  // Constructs each object in the allocated memory
-  // When one of objects of T in the array throws exception,
-  // this function calls T's destructor for successfully constructed objects and rethrows the exception
-  // std::cout << "ptr: " << (uint64_t) ptr << std::endl;
-  // std::cout << "length: " << length << std::endl;
-  // std::cout << "table: " <<  (uint64_t) &table<< std::endl;
-
-  mdtl::array_construct(ptr, length, table);
-  // std::cout << "METALLDEBUG CONSTRUCTING 858" << std::endl;
-  ptr_holder.release(); // release the pointer since the construction succeeded
-  // std::cout << "METALLDEBUG CONSTRUCTING 860" << std::endl;
-=======
             priv_remove_attr_object_no_mutex(priv_to_offset(ptr));
           }
           deallocate(ptr);
@@ -991,7 +905,6 @@
 
   ptr_holder.release();  // release the pointer since the construction succeeded
 
->>>>>>> 5e2a3faf
   return static_cast<T *>(ptr);
 }
 
@@ -1059,7 +972,6 @@
 }
 
 template <typename chnk_no, std::size_t chnk_sz>
-<<<<<<< HEAD
 bool manager_kernel<chnk_no, chnk_sz>::priv_open(const char *base_dir_path,
                                                  const bool read_only,
                                                  const size_type vm_reserve_size_request) {
@@ -1071,23 +983,12 @@
   #else
     base_dir = base_dir_path;
   #endif                                                 
-=======
-bool manager_kernel<chnk_no, chnk_sz>::priv_open(
-    const char *base_dir_path, const bool read_only,
-    const size_type vm_reserve_size_request) {
->>>>>>> 5e2a3faf
   if (!priv_validate_runtime_configuration()) {
     return false;
   }
 
-<<<<<<< HEAD
   if (!priv_read_management_metadata(base_dir, m_manager_metadata.get())) {
     logger::out(logger::level::critical, __FILE__, __LINE__, "Failed to read management metadata");
-=======
-  if (!priv_read_management_metadata(base_dir_path, m_manager_metadata.get())) {
-    logger::out(logger::level::error, __FILE__, __LINE__,
-                "Failed to read management metadata");
->>>>>>> 5e2a3faf
     return false;
   }
 
@@ -1100,22 +1001,14 @@
     return false;
   }
 
-<<<<<<< HEAD
   if (!priv_properly_closed(base_dir)) {
     logger::out(logger::level::critical, __FILE__, __LINE__,
                 "Inconsistent data store — it was not closed properly and might have been collapsed.");
-=======
-  if (!priv_properly_closed(base_dir_path)) {
-    logger::out(logger::level::error, __FILE__, __LINE__,
-                "Inconsistent data store — it was not closed properly and "
-                "might have been collapsed.");
->>>>>>> 5e2a3faf
     return false;
   }
   
   m_base_dir_path = base_dir;
 
-<<<<<<< HEAD
   #ifdef METALL_USE_PRIVATEER
   const size_type existing_segment_size = segment_storage_type::get_size(m_base_dir_path);
   #else
@@ -1125,16 +1018,6 @@
   const size_type vm_reserve_size = (read_only) ? existing_segment_size + k_segment_header_size
                                                 : std::max(existing_segment_size + k_segment_header_size,
                                                            vm_reserve_size_request);
-=======
-  m_base_dir_path = base_dir_path;
-
-  const size_type existing_segment_size = segment_storage_type::get_size(
-      priv_make_segment_dir_path(m_base_dir_path));
-  const size_type vm_reserve_size =
-      (read_only) ? existing_segment_size + k_segment_header_size
-                  : std::max(existing_segment_size + k_segment_header_size,
-                             vm_reserve_size_request);
->>>>>>> 5e2a3faf
 
   if (!priv_reserve_vm_region(vm_reserve_size)) {
     return false;
@@ -1153,19 +1036,10 @@
     priv_release_vm_region();
     return false;
   }
-<<<<<<< HEAD
   if (!m_segment_storage.open(priv_make_segment_dir_path(m_base_dir_path),
                               m_vm_region_size - k_segment_header_size,
                               static_cast<char *>(m_vm_region) + k_segment_header_size,
                               read_only)) {
-=======
-
-  if (!m_segment_storage.open(
-          priv_make_segment_dir_path(m_base_dir_path),
-          m_vm_region_size - k_segment_header_size,
-          static_cast<char *>(m_vm_region) + k_segment_header_size,
-          read_only)) {
->>>>>>> 5e2a3faf
     priv_deallocate_segment_header();
     priv_release_vm_region();
     return false;
@@ -1410,7 +1284,6 @@
 
 // ---------- File operations ---------- //
 template <typename chnk_no, std::size_t chnk_sz>
-<<<<<<< HEAD
 bool manager_kernel<chnk_no, chnk_sz>::priv_copy_data_store(const std::string &src_base_dir_path,
                                                             const std::string &dst_base_dir_path,
                                                             const bool use_clone,
@@ -1426,12 +1299,6 @@
   #endif
 
   if (!consistent(source.data())) {
-=======
-bool manager_kernel<chnk_no, chnk_sz>::priv_copy_data_store(
-    const std::string &src_base_dir_path, const std::string &dst_base_dir_path,
-    const bool use_clone, const int num_max_copy_threads) {
-  if (!consistent(src_base_dir_path.data())) {
->>>>>>> 5e2a3faf
     std::string s(
         "Source directory is not consistnt (may not have closed properly or "
         "may still be open): " +
@@ -1497,14 +1364,8 @@
   #endif
 
   // Finally, mark it as properly-closed
-<<<<<<< HEAD
   if (!priv_mark_properly_closed(destination)) {
     logger::out(logger::level::error, __FILE__, __LINE__, "Failed to create a properly closed mark");
-=======
-  if (!priv_mark_properly_closed(dst_base_dir_path)) {
-    logger::out(logger::level::error, __FILE__, __LINE__,
-                "Failed to create a properly closed mark");
->>>>>>> 5e2a3faf
     return false;
   }
 
@@ -1519,14 +1380,6 @@
 
 // ---------- Management metadata ---------- //
 template <typename chnk_no, std::size_t chnk_sz>
-<<<<<<< HEAD
-bool manager_kernel<chnk_no, chnk_sz>::priv_write_management_metadata(const std::string &base_dir_path,
-                                                                      const json_store &json_root) {
-  // std::cout << "base_dir_path: " << base_dir_path << " k_manager_metadata_file_name: " << k_manager_metadata_file_name << std::endl;
-  if (!mdtl::ptree::write_json(json_root,
-                               priv_make_management_file_name(base_dir_path, k_manager_metadata_file_name))) {
-    logger::out(logger::level::error, __FILE__, __LINE__, "Failed to write management metadata");
-=======
 bool manager_kernel<chnk_no, chnk_sz>::priv_write_management_metadata(
     const std::string &base_dir_path, const json_store &json_root) {
   if (!mdtl::ptree::write_json(
@@ -1534,15 +1387,13 @@
                          base_dir_path, k_manager_metadata_file_name))) {
     logger::out(logger::level::error, __FILE__, __LINE__,
                 "Failed to write management metadata");
->>>>>>> 5e2a3faf
-    return false;
-  }
-
-  return true;
-}
-
-template <typename chnk_no, std::size_t chnk_sz>
-<<<<<<< HEAD
+    return false;
+  }
+
+  return true;
+}
+
+template <typename chnk_no, std::size_t chnk_sz>
 bool manager_kernel<chnk_no, chnk_sz>::priv_read_management_metadata(const std::string &base_dir_path,
                                                                      json_store *json_root) {
   // std::cout << "base_dir_path from priv_read_management_metadata(): " << base_dir_path << std::endl;
@@ -1554,15 +1405,6 @@
   #endif
   if (!mdtl::ptree::read_json(priv_make_management_file_name(base_path, k_manager_metadata_file_name), json_root)) {
     logger::out(logger::level::critical, __FILE__, __LINE__, "Failed to read management metadata");
-=======
-bool manager_kernel<chnk_no, chnk_sz>::priv_read_management_metadata(
-    const std::string &base_dir_path, json_store *json_root) {
-  if (!mdtl::ptree::read_json(priv_make_management_file_name(
-                                  base_dir_path, k_manager_metadata_file_name),
-                              json_root)) {
-    logger::out(logger::level::error, __FILE__, __LINE__,
-                "Failed to read management metadata");
->>>>>>> 5e2a3faf
     return false;
   }
   return true;
@@ -1636,7 +1478,6 @@
 // ---------- Description ---------- //
 
 template <typename chnk_no, std::size_t chnk_sz>
-<<<<<<< HEAD
 bool manager_kernel<chnk_no, chnk_sz>::priv_read_description(const std::string &base_dir_path,
                                                              std::string *description) {
   std::string base_path = "";
@@ -1646,12 +1487,6 @@
   base_path = base_dir_path;
   #endif
   const auto &file_name = priv_make_management_file_name(base_path, k_description_file_name);
-=======
-bool manager_kernel<chnk_no, chnk_sz>::priv_read_description(
-    const std::string &base_dir_path, std::string *description) {
-  const auto &file_name =
-      priv_make_management_file_name(base_dir_path, k_description_file_name);
->>>>>>> 5e2a3faf
 
   if (!mdtl::file_exist(file_name)) {
     return false;  // This is not an error
@@ -1673,7 +1508,6 @@
 }
 
 template <typename chnk_no, std::size_t chnk_sz>
-<<<<<<< HEAD
 bool manager_kernel<chnk_no, chnk_sz>::priv_write_description(const std::string &base_dir_path,
                                                               const std::string &description) {
 
@@ -1684,12 +1518,6 @@
   base_path = base_dir_path;
   #endif
   const auto &file_name = priv_make_management_file_name(base_path, k_description_file_name);
-=======
-bool manager_kernel<chnk_no, chnk_sz>::priv_write_description(
-    const std::string &base_dir_path, const std::string &description) {
-  const auto &file_name =
-      priv_make_management_file_name(base_dir_path, k_description_file_name);
->>>>>>> 5e2a3faf
 
   std::ofstream ofs(file_name);
   if (!ofs.is_open()) {
@@ -1709,27 +1537,7 @@
   return true;
 }
 
-<<<<<<< HEAD
-/* #ifdef METALL_USE_PRIVATEER
-template <typename chnk_no, std::size_t chnk_sz>
-std::pair<std::string, std::string>
-manager_kernel<chnk_no, chnk_sz>::priv_parse_privateer_paths(const std::string &base_dir_path) {
-  std::pair<std::string, std::string> parsed;
-  size_t position = 0;
-  std::string token = "/";
-  position = base_dir_path.find_last_of(token);
-  std::string privateer_base_path = base_dir_path.substr(0,position);
-  std::string version_name = base_dir_path.substr(position, base_dir_path.length());
-  parsed = std::make_pair(privateer_base_path, version_name);
-  return parsed;
-}
-#endif */
-
-} // namespace kernel
-} // namespace metall
-=======
 }  // namespace kernel
 }  // namespace metall
->>>>>>> 5e2a3faf
 
 #endif  // METALL_DETAIL_KERNEL_MANAGER_KERNEL_IMPL_IPP