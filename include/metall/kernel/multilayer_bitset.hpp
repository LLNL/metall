--- conflicted
+++ resolved
@@ -149,16 +149,6 @@
     return std::numeric_limits<bit_position_type>::max() / 2;
   }
 
-<<<<<<< HEAD
-  /// \brief Allocates internal space
-  bool allocate(const std::size_t num_bits) {
-    const std::size_t num_bits_power2 = mdtl::next_power_of_2(num_bits);
-    if (num_bits_power2 <= k_num_bits_in_block) {
-      m_data.block = 0;
-      return true;
-    } else {
-      return allocate_multilayer_bitset(num_bits_power2);
-=======
   /// \brief Resets internal variables.
   /// This function does not allocate or free memory.
   void reset() {
@@ -167,13 +157,13 @@
 
   /// \brief Allocates internal space.
   /// \param size The number of bits this bitset holds.
-  void allocate(const std::size_t size) {
+  bool allocate(const std::size_t size) {
     assert(mdtl::next_power_of_2(size) < max_size());
     if (size <= block_size()) {
       bs::erase(&m_data.block); // manage the bits without allocating layers.
+      return true;
     } else {
-      allocate_multilayer_bitset(size);
->>>>>>> c5c1d589
+      return allocate_multilayer_bitset(size);
     }
     assert(false);
     return false;
@@ -285,23 +275,15 @@
   // Private methods
   // -------------------------------------------------------------------------------- //
   // -------------------- Allocation and free -------------------- //
-<<<<<<< HEAD
-  bool allocate_multilayer_bitset(const std::size_t num_bits_power2) {
-    const std::size_t num_blocks = num_all_blocks(num_bits_power2);
-    m_data.array = static_cast<block_type *>(std::malloc(num_blocks * sizeof(block_type)));
-    if (!m_data.array) {
-      logger::out(logger::level::critical, __FILE__, __LINE__, "Cannot allocate multi-layer bitset");
-      return false;
-=======
-  void allocate_multilayer_bitset(const std::size_t size) {
+  bool allocate_multilayer_bitset(const std::size_t size) {
     const std::size_t num_blocks = num_all_blocks(size);
     m_data.array = static_cast<block_type *>(std::malloc(num_blocks * sizeof(block_type)));
     if (!m_data.array) {
       logger::out(logger::level::error, __FILE__, __LINE__, "Cannot allocate multi-layer bitset");
-      return;
->>>>>>> c5c1d589
+      return false;
     }
     std::fill(&m_data.array[0], &m_data.array[num_blocks], 0);
+
     return true;
   }
 
