--- conflicted
+++ resolved
@@ -461,14 +461,7 @@
     }
   }
 
-<<<<<<< HEAD
   bool priv_parallel_msync() const {
-    const auto num_threads = (int)std::min(m_block_fd_list.size(), (std::size_t)std::thread::hardware_concurrency());
-    std::vector<std::thread *> threads(num_threads, nullptr);
-    std::atomic_uint_fast64_t block_no_count = 0;
-=======
-  bool priv_parallel_diff_msync() const {
->>>>>>> 1aefb870
 
     std::atomic_uint_fast64_t block_no_count = 0;
     std::atomic_uint_fast64_t num_successes = 0;
@@ -476,15 +469,11 @@
       while (true) {
         const auto block_no = block_no_count.fetch_add(1);
         if (block_no < m_block_fd_list.size()) {
-<<<<<<< HEAD
         #if METALL_USE_PRIVATE_MAP_AND_MSYNC_DIFF
-          priv_diff_msync(block_no);
+          num_successes.fetch_add(priv_diff_msync(block_no) ? 1 : 0);
         #elif METALL_USE_PRIVATE_MAP_AND_MSYNC_PAGEMAP
-          priv_pagemap_msync(block_no);
+          num_successes.fetch_add(priv_pagemap_msync(block_no) ? 1 : 0);
         #endif
-=======
-          num_successes.fetch_add(priv_diff_msync(block_no) ? 1 : 0);
->>>>>>> 1aefb870
         } else {
           break;
         }
