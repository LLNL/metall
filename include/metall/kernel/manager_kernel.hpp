--- conflicted
+++ resolved
@@ -18,7 +18,6 @@
 #include <map>
 #include <sstream>
 #include <typeinfo>
-#include <filesystem>
 
 #include <metall/logger.hpp>
 #include <metall/offset_ptr.hpp>
@@ -48,9 +47,8 @@
 namespace kernel {
 
 namespace {
-namespace fs = std::filesystem;
 namespace mdtl = metall::mtlldetail;
-}  // namespace
+}
 
 template <typename _storage, typename _segment_storage, typename _chunk_no_type,
           std::size_t _chunk_size>
@@ -95,18 +93,6 @@
   static_assert(k_default_vm_reserve_size <= k_max_segment_size,
                 "k_default_vm_reserve_size must be <= k_max_segment_size");
 
-<<<<<<< HEAD
-#ifndef METALL_SEGMENT_BLOCK_SIZE
-#error "METALL_SEGMENT_BLOCK_SIZE is not defined."
-#endif
-  static constexpr size_type k_initial_segment_size = METALL_SEGMENT_BLOCK_SIZE;
-  static_assert(k_initial_segment_size <= k_default_vm_reserve_size,
-                "k_initial_segment_size must be <= k_default_vm_reserve_size");
-  static_assert(k_chunk_size <= k_initial_segment_size,
-                "Chunk size must be <= k_initial_segment_size");
-
-=======
->>>>>>> 3a0ae6fa
   using segment_header_type = segment_header;
   static constexpr size_type k_segment_header_size =
       mdtl::round_up(sizeof(segment_header_type), k_chunk_size);
@@ -190,11 +176,7 @@
   /// \param base_path
   /// \param vm_reserve_size
   /// \return Returns true if success; otherwise, returns false
-<<<<<<< HEAD
-  bool create(const fs::path &base_dir_path,
-=======
   bool create(const path_type &base_path,
->>>>>>> 3a0ae6fa
               size_type vm_reserve_size = k_default_vm_reserve_size);
 
   /// \brief Opens an existing datastore
@@ -202,22 +184,14 @@
   /// \param base_path
   /// \param vm_reserve_size
   /// \return Returns true if success; otherwise, returns false
-<<<<<<< HEAD
-  bool open(const fs::path &base_dir_path,
-=======
   bool open(const path_type &base_path,
->>>>>>> 3a0ae6fa
             size_type vm_reserve_size = k_default_vm_reserve_size);
 
   /// \brief Opens an existing datastore with read only
   /// Expect to be called by a single thread
   /// \param base_path
   /// \return Returns true if success; otherwise, returns false
-<<<<<<< HEAD
-  bool open_read_only(const fs::path &base_dir_path);
-=======
   bool open_read_only(const path_type &base_path);
->>>>>>> 3a0ae6fa
 
   /// \brief Expect to be called by a single thread
   void close();
@@ -379,13 +353,8 @@
   /// \param num_max_copy_threads The maximum number of copy threads to use.
   /// If <= 0 is given, the value is automatically determined.
   /// \return If succeeded, returns True; other false
-<<<<<<< HEAD
-  bool snapshot(const fs::path &destination_dir_path, const bool clone,
-                const int num_max_copy_threads);
-=======
   bool snapshot(const path_type &destination_base_path, bool clone,
                 int num_max_copy_threads);
->>>>>>> 3a0ae6fa
 
   /// \brief Copies a data store synchronously, keeping the same UUID.
   /// \param source_base_path Source path.
@@ -394,15 +363,9 @@
   /// \param num_max_copy_threads The maximum number of copy threads to use.
   /// If <= 0 is given, the value is automatically determined.
   /// \return If succeeded, returns True; other false.
-<<<<<<< HEAD
-  static bool copy(const fs::path &source_dir_path,
-                   const fs::path &destination_dir_path, const bool clone,
-                   const int num_max_copy_threads);
-=======
   static bool copy(const path_type &source_base_path,
                    const path_type &destination_base_path, bool clone,
                    int num_max_copy_threads);
->>>>>>> 3a0ae6fa
 
   /// \brief Copies a data store asynchronously, keeping the same UUID.
   /// \param source_base_path Source path.
@@ -412,45 +375,26 @@
   /// If <= 0 is given, the value is automatically determined.
   /// \return Returns an object of std::future.
   /// If succeeded, its get() returns True; other false.
-<<<<<<< HEAD
-  static std::future<bool> copy_async(const fs::path &source_dir_path,
-                                      const fs::path &destination_dir_path,
-                                      const bool clone,
-                                      const int num_max_copy_threads);
-=======
   static std::future<bool> copy_async(const path_type &source_base_path,
                                       const path_type &destination_base_path,
                                       bool clone, int num_max_copy_threads);
->>>>>>> 3a0ae6fa
 
   /// \brief Remove a data store synchronously
   /// \param base_path
   /// \return If succeeded, returns True; other false
-<<<<<<< HEAD
-  static bool remove(const fs::path &base_dir_path);
-=======
   static bool remove(const path_type &base_path);
->>>>>>> 3a0ae6fa
 
   /// \brief Remove a data store asynchronously
   /// \param base_path
   /// \return Returns an object of std::future
   /// If succeeded, its get() returns True; other false
-<<<<<<< HEAD
-  static std::future<bool> remove_async(const fs::path &base_dir_path);
-=======
   static std::future<bool> remove_async(const path_type &base_path);
->>>>>>> 3a0ae6fa
 
   /// \brief Check if the backing data store is consistent,
   /// i.e. it was closed properly.
   /// \param dir_path
   /// \return Return true if it is consistent; otherwise, returns false.
-<<<<<<< HEAD
-  static bool consistent(const fs::path &dir_path);
-=======
   static bool consistent(const path_type &dir_path);
->>>>>>> 3a0ae6fa
 
   /// \brief Returns the UUID of the backing data store.
   /// \return Returns UUID in std::string; returns an empty string on error.
@@ -459,11 +403,7 @@
   /// \brief Returns the UUID of the backing data store.
   /// \param base_path Path to a data store.
   /// \return Returns UUID in std::string; returns an empty string on error.
-<<<<<<< HEAD
-  static std::string get_uuid(const fs::path &dir_path);
-=======
   static std::string get_uuid(const path_type &base_path);
->>>>>>> 3a0ae6fa
 
   /// \brief Gets the version number of the backing data store.
   /// \return Returns a version number; returns 0 on error.
@@ -472,11 +412,7 @@
   /// \brief Gets the version number of the backing data store.
   /// \param base_path Path to a data store.
   /// \return Returns a version number; returns 0 on error.
-<<<<<<< HEAD
-  static version_type get_version(const fs::path &dir_path);
-=======
   static version_type get_version(const path_type &base_path);
->>>>>>> 3a0ae6fa
 
   /// \brief Gets a description from a file.
   /// \param description A pointer to a string buffer.
@@ -487,11 +423,7 @@
   /// \param base_path  Path to a data store.
   /// \param description A pointer to a string buffer.
   /// \return Returns false on error.
-<<<<<<< HEAD
-  static bool get_description(const fs::path &base_dir_path,
-=======
   static bool get_description(const path_type &base_path,
->>>>>>> 3a0ae6fa
                               std::string *description);
 
   /// \brief Sets a description to a file.
@@ -580,20 +512,9 @@
   void priv_destruct_and_free_memory(difference_type offset, size_type length);
 
   // ---------- For segment  ---------- //
-<<<<<<< HEAD
-  bool priv_reserve_vm_region(size_type nbytes);
-  bool priv_release_vm_region();
-  bool priv_allocate_segment_header(void *addr);
-  bool priv_deallocate_segment_header();
-
-  bool priv_open(const fs::path &base_dir_path, bool read_only,
-                 size_type vm_reserve_size_request = 0);
-  bool priv_create(const fs::path &base_dir_path, size_type vm_reserve_size);
-=======
   bool priv_open(const path_type &base_path, bool read_only,
                  size_type vm_reserve_size_request = 0);
   bool priv_create(const path_type &base_path, size_type vm_reserve_size);
->>>>>>> 3a0ae6fa
 
   // ---------- For serializing/deserializing  ---------- //
   bool priv_serialize_management_data();
@@ -601,13 +522,8 @@
 
   // ---------- snapshot  ---------- //
   /// \brief Takes a snapshot. The snapshot has a different UUID.
-<<<<<<< HEAD
-  bool priv_snapshot(const fs::path &destination_base_dir_path,
-                     const bool clone, const int num_max_copy_threads);
-=======
   bool priv_snapshot(const path_type &destination_base_path, bool clone,
                      int num_max_copy_threads);
->>>>>>> 3a0ae6fa
 
   // ---------- File operations  ---------- //
   /// \brief Copies all backing files using reflink if possible
