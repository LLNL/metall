--- conflicted
+++ resolved
@@ -107,13 +107,9 @@
 
   using segment_storage_type =
 #ifdef METALL_USE_UMAP
-<<<<<<< HEAD
   umap_sparse_segment_storage<difference_type, size_type>;
 #elif METALL_USE_PRIVATEER
   privateer_segment_storage<difference_type, size_type>;
-=======
-      umap_sparse_segment_storage<difference_type, size_type>;
->>>>>>> 5e2a3faf
 #else
       mmap_segment_storage<difference_type, size_type>;
 #endif
@@ -509,13 +505,6 @@
   //    segment_dir/
   //      directories and files for application data segment
   static std::string priv_make_top_dir_path(const std::string &base_dir_path);
-<<<<<<< HEAD
-  static std::string priv_make_top_level_file_name(const std::string &base_dir_path, const std::string &item_name);
-  static std::string priv_make_management_dir_path(const std::string &base_dir_path);
-  static std::string priv_make_management_file_name(const std::string &base_dir_path, const std::string &item_name);
-  static std::string priv_make_segment_dir_path(const std::string &base_dir_path);
-  /*static*/ bool priv_init_datastore_directory(const std::string &base_dir_path);
-=======
   static std::string priv_make_top_level_file_name(
       const std::string &base_dir_path, const std::string &item_name);
   static std::string priv_make_management_dir_path(
@@ -524,8 +513,7 @@
       const std::string &base_dir_path, const std::string &item_name);
   static std::string priv_make_segment_dir_path(
       const std::string &base_dir_path);
-  static bool priv_init_datastore_directory(const std::string &base_dir_path);
->>>>>>> 5e2a3faf
+  /*static*/ bool priv_init_datastore_directory(const std::string &base_dir_path);
 
   // ---------- For consistence support  ---------- //
   static bool priv_consistent(const std::string &base_dir_path);
@@ -569,16 +557,7 @@
   bool priv_snapshot(const char *destination_base_dir_path, const bool clone,
                      const int num_max_copy_threads);
 
-<<<<<<< HEAD
-  // ---------------------------------------- privateer ---------------------------------------- //
-  /* #ifdef METALL_USE_PRIVATEER
-    std::pair<std::string, std::string> priv_parse_privateer_paths(const std::string &base_dir_path);
-  #endif */
-
-  // ---------------------------------------- File operations ---------------------------------------- //
-=======
   // ---------- File operations  ---------- //
->>>>>>> 5e2a3faf
   /// \brief Copies all backing files using reflink if possible
   static bool priv_copy_data_store(const std::string &src_base_dir_path,
                                    const std::string &dst_base_dir_path,
