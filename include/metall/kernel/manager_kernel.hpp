// Copyright 2019 Lawrence Livermore National Security, LLC and other Metall Project Developers.
// See the top-level COPYRIGHT file for details.
//
// SPDX-License-Identifier: (Apache-2.0 OR MIT)

#ifndef METALL_KERNEL_MANAGER_KERNEL_HPP
#define METALL_KERNEL_MANAGER_KERNEL_HPP

#include <iostream>
#include <fstream>
#include <streambuf>
#include <cassert>
#include <string>
#include <utility>
#include <memory>
#include <future>
#include <vector>
#include <map>
#include <sstream>
#include <typeinfo>

#include <metall/logger.hpp>
#include <metall/offset_ptr.hpp>
#include <metall/version.hpp>
#include <metall/kernel/manager_kernel_fwd.hpp>
#include <metall/kernel/manager_kernel_defs.hpp>
#include <metall/kernel/segment_header.hpp>
#include <metall/kernel/segment_allocator.hpp>
#include <metall/kernel/attributed_object_directory.hpp>
#include <metall/object_attribute_accessor.hpp>
#include <metall/detail/utility/common.hpp>
#include <metall/detail/utility/in_place_interface.hpp>
#include <metall/detail/utility/array_construct.hpp>
#include <metall/detail/utility/file.hpp>
#include <metall/detail/utility/file_clone.hpp>
#include <metall/detail/utility/char_ptr_holder.hpp>
#include <metall/detail/utility/soft_dirty_page.hpp>
#include <metall/detail/utility/uuid.hpp>
#include <metall/detail/utility/ptree.hpp>

#ifdef METALL_USE_UMAP
#include <metall/kernel/segment_storage/umap_sparse_segment_storage.hpp>
#else
#include <metall/kernel/segment_storage/mmap_segment_storage.hpp>
#endif

#define ENABLE_MUTEX_IN_METALL_MANAGER_KERNEL 1
#if ENABLE_MUTEX_IN_METALL_MANAGER_KERNEL
#include <metall/detail/utility/mutex.hpp>
#endif

namespace metall {
namespace kernel {

namespace {
namespace util = metall::detail::utility;
}

template <typename _chunk_no_type, std::size_t _chunk_size>
class manager_kernel {

 public:
  // -------------------------------------------------------------------------------- //
  // Public types and static values
  // -------------------------------------------------------------------------------- //
  using void_pointer = offset_ptr<void>;
  using char_type = char; // required by boost's named proxy
  using char_ptr_holder_type = util::char_ptr_holder<char_type>;
  using size_type = std::size_t;
  using difference_type = std::ptrdiff_t;
  using id_type = uint16_t;

  using instance_kind = util::instance_kind;

  using chunk_no_type = _chunk_no_type;
  static constexpr size_type k_chunk_size = _chunk_size;

 private:
  // -------------------------------------------------------------------------------- //
  // Private types and static values
  // -------------------------------------------------------------------------------- //
  using self_type = manager_kernel<_chunk_no_type, _chunk_size>;
  static constexpr const char *k_datastore_top_dir_name = "metall_datastore";
  static constexpr const char *k_datastore_core_dir_name = "core";

  // For segment
  static constexpr size_type k_default_vm_reserve_size = METALL_DEFAULT_VM_RESERVE_SIZE;
  static_assert(k_chunk_size <= k_default_vm_reserve_size, "Chunk size must be <= k_default_vm_reserve_size");

  static constexpr size_type k_max_segment_size = METALL_MAX_SEGMENT_SIZE;
  static_assert(k_default_vm_reserve_size <= k_max_segment_size,
                "k_default_vm_reserve_size must be <= k_max_segment_size");

  static constexpr size_type k_initial_segment_size = METALL_INITIAL_SEGMENT_SIZE;
  static_assert(k_initial_segment_size <= k_default_vm_reserve_size,
                "k_initial_segment_size must be <= k_default_vm_reserve_size");
  static_assert(k_chunk_size <= k_initial_segment_size, "Chunk size must be <= k_initial_segment_size");

  static constexpr const char *k_segment_prefix = "segment";

  using segment_header_type = segment_header;
  static constexpr size_type k_segment_header_size = util::round_up(sizeof(segment_header_type), k_chunk_size);

  using segment_storage_type =
#ifdef METALL_USE_UMAP
  umap_sparse_segment_storage<difference_type, size_type>;
#else
  mmap_segment_storage<difference_type, size_type>;
#endif

  // For actual memory allocation layer
  static constexpr const char *k_segment_memory_allocator_prefix = "segment_memory_allocator";
  using segment_memory_allocator = segment_allocator<chunk_no_type, size_type, difference_type,
                                                     k_chunk_size, k_max_segment_size,
                                                     segment_storage_type>;

<<<<<<< HEAD
  // For named object directory
  using named_object_directory_type = named_object_directory<difference_type, size_type>;
=======
  // For attributed object directory
  using attributed_object_directory_type = attributed_object_directory<difference_type, size_type>;
>>>>>>> 39cd2ecb
  static constexpr const char *k_named_object_directory_prefix = "named_object_directory";
  static constexpr const char *k_unique_object_directory_prefix = "unique_object_directory";
  static constexpr const char *k_anonymous_object_directory_prefix = "anonymous_object_directory";

  static constexpr const char *k_properly_closed_mark_file_name = "properly_closed_mark";

  // For manager metadata data
  static constexpr const char *k_manager_metadata_file_name = "manager_metadata";
  static constexpr const char *k_manager_metadata_key_for_version = "version";
  static constexpr const char *k_manager_metadata_key_for_uuid = "uuid";

  static constexpr const char *k_description_file_name = "description";

  using json_store = metall::detail::utility::ptree::node_type;

#if ENABLE_MUTEX_IN_METALL_MANAGER_KERNEL
  using mutex_type = util::mutex;
  using lock_guard_type = util::mutex_lock_guard;
#endif

 public:
  // -------------------------------------------------------------------------------- //
  // Public types and static values
  // -------------------------------------------------------------------------------- //
  using const_named_iterator = attributed_object_directory_type::const_iterator;
  using const_unique_iterator = attributed_object_directory_type::const_iterator;
  using const_anonymous_iterator = attributed_object_directory_type::const_iterator;
  using named_object_attr_accessor_type = named_object_attr_accessor<attributed_object_directory_type::offset_type,
                                                                     attributed_object_directory_type::size_type>;
  using unique_object_attr_accessor_type = unique_object_attr_accessor<attributed_object_directory_type::offset_type,
                                                                       attributed_object_directory_type::size_type>;
  using anonymous_object_attr_accessor_type = anonymous_object_attr_accessor<attributed_object_directory_type::offset_type,
                                                                             attributed_object_directory_type::size_type>;

  // -------------------------------------------------------------------------------- //
  // Constructor & assign operator
  // -------------------------------------------------------------------------------- //
  manager_kernel();
  ~manager_kernel() noexcept;

  manager_kernel(const manager_kernel &) = delete;
  manager_kernel &operator=(const manager_kernel &) = delete;

  manager_kernel(manager_kernel &&) noexcept = default;
  manager_kernel &operator=(manager_kernel &&) noexcept = default;

 public:
  // -------------------------------------------------------------------------------- //
  // Public methods
  // -------------------------------------------------------------------------------- //
  /// \brief Creates a new datastore
  /// Expect to be called by a single thread
  /// \param base_dir_path
  /// \param vm_reserve_size
  /// \return Returns true if success; otherwise, returns false
  bool create(const char *base_dir_path, size_type vm_reserve_size = k_default_vm_reserve_size);

  /// \brief Opens an existing datastore
  /// Expect to be called by a single thread
  /// \param base_dir_path
  /// \param vm_reserve_size
  /// \return Returns true if success; otherwise, returns false
  bool open(const char *base_dir_path, size_type vm_reserve_size = k_default_vm_reserve_size);

  /// \brief Opens an existing datastore with read only
  /// Expect to be called by a single thread
  /// \param base_dir_path
  /// \return Returns true if success; otherwise, returns false
  bool open_read_only(const char *base_dir_path);

  /// \brief Expect to be called by a single thread
  void close();

  /// \brief Flush data to persistent memory
  /// \param synchronous If true, performs synchronous operation;
  /// otherwise, performs asynchronous operation.
  void flush(bool synchronous);

  /// \brief Allocates memory space
  /// \param nbytes
  /// \return
  void *allocate(size_type nbytes);

  /// \brief Allocate nbytes bytes of uninitialized storage whose alignment is specified by alignment.
  /// \param nbytes A size to allocate. Must be a multiple of alignment.
  /// \param alignment An alignment requirement.
  /// Alignment must be a power of two and satisfy [min allocation size, chunk size].
  /// \return On success, returns the pointer to the beginning of newly allocated memory.
  /// Returns nullptr, if the given arguments do not satisfy the requirements above.
  void *allocate_aligned(size_type nbytes, size_type alignment);

  /// \brief Deallocates
  /// \param addr
  void deallocate(void *addr);

  /// \brief Finds an already constructed object
  /// \tparam T
  /// \param name
  /// \return
  template <typename T>
  std::pair<T *, size_type> find(char_ptr_holder_type name) const;

  /// \brief Destroy an already constructed object (named or unique).
  /// Returns true if the object is destroyed.
  /// If name is anonymous, returns false.
  /// \tparam T
  /// \param name
  /// \return
  template <typename T>
  bool destroy(char_ptr_holder_type name);

  /// \brief Destroy a constructed object (named, unique, or anonymous).
  /// Cannot destroy an object not allocated by construct/find_or_construct functions.
  /// \tparam T
  /// \param ptr
  /// \return
  template <typename T>
  bool destroy_ptr(const T *ptr);

  /// \brief Returns the name of an object created with construct/find_or_construct functions.
  /// If ptr points to an unique instance, typeid(T).name() is returned.
  /// If ptr points to an anonymous instance or a memory not allocated by construct/find_or_construct functions,
  /// 0 is returned.
  /// \tparam T
  /// \param ptr
  /// \return
  template <class T>
  const char_type *get_instance_name(const T *ptr) const;

  /// \brief Returns is the kind of an object created with construct/find_or_construct functions.
  /// \tparam T
  /// \param ptr
  /// \return
  template <class T>
  instance_kind get_instance_kind(const T *ptr) const;

  /// \brief Returns the length of an object created with construct/find_or_construct
  /// functions (1 if is a single element, >=1 if it's an array).
  /// \tparam T
  /// \param ptr
  /// \return
  template <class T>
  size_type get_instance_length(const T *ptr) const;

  /// \brief Checks if the type of an object, which was created with construct/find_or_construct
  /// functions (1 if is a single element, >=1 if it's an array), is T.
  /// \tparam T
  /// \param ptr
  /// \return
  template <class T>
  bool is_instance_type(const void *const ptr) const;

  /// \brief Gets the description of an object created with construct/find_or_construct.
  /// \tparam T The type of the object.
  /// \param ptr A pointer to the object.
  /// \param description A pointer to a string buffer.
  /// \return
  template <class T>
  bool get_instance_description(const T *ptr, std::string *description) const;

  /// \brief Sets a description to an object created with construct/find_or_construct.
  /// \tparam T The type of the object.
  /// \param ptr A pointer to the object.
  /// \param description A description to set.
  /// \return
  template <class T>
  bool set_instance_description(const T *ptr, const std::string &description);

  /// \brief Returns Returns the number of named objects stored in the managed segment.
  /// \return
  size_type get_num_named_objects() const;

  /// \brief Returns Returns the number of unique objects stored in the managed segment.
  /// \return
  size_type get_num_unique_objects() const;

  /// \brief Returns Returns the number of anonymous objects stored in the managed segment.
  /// \return
  size_type get_num_anonymous_objects() const;

  /// \brief Returns a constant iterator to the index storing the named objects.
  /// \return
  const_named_iterator named_begin() const;

  /// \brief Returns a constant iterator to the end of the index storing the named allocations.
  /// \return
  const_named_iterator named_end() const;

  /// \brief Returns a constant iterator to the index storing the unique objects.
  /// \return
  const_unique_iterator unique_begin() const;

  /// \brief Returns a constant iterator to the end of the index
  /// storing the unique allocations. NOT thread-safe. Never throws.
  /// \return
  const_unique_iterator unique_end() const;

  /// \brief Returns a constant iterator to the index storing the anonymous objects.
  /// \return
  const_anonymous_iterator anonymous_begin() const;

  /// \brief Returns a constant iterator to the end of the index
  /// storing the anonymous allocations. NOT thread-safe. Never throws.
  /// \return
  const_anonymous_iterator anonymous_end() const;

  /// \brief Generic named/anonymous new function. This method is required by construct_proxy and construct_iter_proxy
  /// \tparam T Type of the object(s)
  /// \param name Name of the object(s)
  /// \param num Number of objects to be constructed
  /// \param try2find If true, tries to find already constructed object(s) with the same name
  /// \param do_throw Ignored --- this method does not throw its own exception
  /// \param table Reference to an in_place_interface object
  /// \return Returns a pointer to the constructed object(s)
  template <typename T>
  T *generic_construct(char_ptr_holder_type name,
                       size_type num,
                       bool try2find,
                       bool do_throw,
                       util::in_place_interface &table);

  /// \brief Get the address of the segment header.
  /// \return Returns the address of the segment header.
  const segment_header_type *get_segment_header() const;

  /// \brief Get the address of the application segment.
  /// \return Returns the address of the application segment.
  const void *get_segment() const;

  /// \brief Takes a snapshot. The snapshot has a different UUID.
  /// \param destination_dir_path Destination path
  /// \return If succeeded, returns True; other false
  bool snapshot(const char *destination_dir_path);

  /// \brief Copies a data store synchronously, keeping the same UUID.
  /// \param source_dir_path Destination path
  /// \param destination_dir_path
  /// \return If succeeded, returns True; other false
  static bool copy(const char *source_dir_path, const char *destination_dir_path);

  /// \brief Copies a data store asynchronously, keeping the same UUID.
  /// \param source_dir_path Destination path
  /// \param destination_dir_path
  /// \return Returns an object of std::future
  /// If succeeded, its get() returns True; other false
  static std::future<bool> copy_async(const char *source_dir_path, const char *destination_dir_path);

  /// \brief Remove a data store synchronously
  /// \param base_dir_path
  /// \return If succeeded, returns True; other false
  static bool remove(const char *base_dir_path);

  /// \brief Remove a data store asynchronously
  /// \param base_dir_path
  /// \return Returns an object of std::future
  /// If succeeded, its get() returns True; other false
  static std::future<bool> remove_async(const char *base_dir_path);

  /// \brief Check if the backing data store is consistent,
  /// i.e. it was closed properly.
  /// \param dir_path
  /// \return Return true if it is consistent; otherwise, returns false.
  static bool consistent(const char *dir_path);

  /// \brief Returns the UUID of the backing data store.
  /// \return Returns UUID in std::string; returns an empty string on error.
  std::string get_uuid() const;

  /// \brief Returns the UUID of the backing data store.
  /// \param dir_path Path to a data store.
  /// \return Returns UUID in std::string; returns an empty string on error.
  static std::string get_uuid(const char *dir_path);

  /// \brief Gets the version number of the backing data store.
  /// \return Returns a version number; returns 0 on error.
  version_type get_version() const;

  /// \brief Gets the version number of the backing data store.
  /// \param dir_path Path to a data store.
  /// \return Returns a version number; returns 0 on error.
  static version_type get_version(const char *dir_path);

  /// \brief Gets a description from a file.
  /// \param description A pointer to a string buffer.
  /// \return Returns false on error.
  bool get_description(std::string *description) const;

  /// \brief Gets a description from a file.
  /// \param base_dir_path  Path to a data store.
  /// \param description A pointer to a string buffer.
  /// \return Returns false on error.
  static bool get_description(const std::string &base_dir_path, std::string *description);

  /// \brief Sets a description to a file.
  /// \param description A description to write.
  /// \return Returns false on error.
  bool set_description(const std::string &description);

  /// \brief Sets a description to a file.
  /// \param base_dir_path Path to a data store.
  /// \param description A description to write.
  /// \return Returns false on error.
  static bool set_description(const std::string &base_dir_path, const std::string &description);

  /// \brief Returns an instance that provides access to the attribute of named objects.
  /// \param base_dir_path Path to a data store.
  /// \return Returns an instance of named_object_attr_accessor_type.
  static named_object_attr_accessor_type access_named_object_attribute(const std::string &base_dir_path);

  /// \brief Returns an instance that provides access to the attribute of unique object.
  /// \param base_dir_path Path to a data store.
  /// \return Returns an instance of unique_object_attr_accessor_type.
  static unique_object_attr_accessor_type access_unique_object_attribute(const std::string &base_dir_path);

  /// \brief Returns an instance that provides access to the attribute of anonymous object.
  /// \param base_dir_path Path to a data store.
  /// \return Returns an instance of anonymous_object_attr_accessor_type.
  static anonymous_object_attr_accessor_type access_anonymous_object_attribute(const std::string &base_dir_path);

  /// \brief Show some profile information.
  /// This method release object caches (which will slow down Metall).
  /// \tparam out_stream_type
  /// \param log_out
  template <typename out_stream_type>
  void profile(out_stream_type *log_out);

 private:
  // -------------------------------------------------------------------------------- //
  // Private methods
  // -------------------------------------------------------------------------------- //
<<<<<<< HEAD

  // Directory structure:
  // base_dir_path/ <- this path is given by user
  //  top_dir/
  //    some top-level file
  //    core_dir/
  //      many core files
  //      many directories
  static std::string priv_make_top_dir_path(const std::string &base_dir_path);
  static std::string priv_make_top_level_file_name(const std::string &base_dir_path, const std::string &item_name);
  static std::string priv_make_core_dir_path(const std::string &base_dir_path);
  static std::string priv_make_core_file_name(const std::string &base_dir_path, const std::string &item_name);
  static bool priv_init_datastore_directory(const std::string &base_dir_path);
=======
>>>>>>> 39cd2ecb

  bool priv_initialized() const;
  bool priv_validate_runtime_configuration() const;
  difference_type priv_to_offset(const void *const ptr) const;
  void *priv_to_address(difference_type offset) const;

  // ---------------------------------------- For data store structure ---------------------------------------- //
  // Directory structure:
  // base_dir_path/ <- this path is given by user
  //  top_dir/
  //    some top-level file
  //    core_dir/
  //      many core files
  //      many directories
  static std::string priv_make_top_dir_path(const std::string &base_dir_path);
  static std::string priv_make_top_level_file_name(const std::string &base_dir_path, const std::string &item_name);
  static std::string priv_make_core_dir_path(const std::string &base_dir_path);
  static std::string priv_make_core_file_name(const std::string &base_dir_path, const std::string &item_name);
  static bool priv_init_datastore_directory(const std::string &base_dir_path);

  // ---------------------------------------- For consistence support ---------------------------------------- //
  static bool priv_consistent(const std::string &base_dir_path);
  static bool priv_check_version(const json_store &metadata_json);
  static bool priv_properly_closed(const std::string &base_dir_path);
  static bool priv_mark_properly_closed(const std::string &base_dir_path);
  static bool priv_unmark_properly_closed(const std::string &base_dir_path);

  // ---------------------------------------- For constructed objects ---------------------------------------- //
  template <typename T>
  T *priv_construct_and_update_object_directory(char_ptr_holder_type name,
                                                size_type length,
                                                bool try2find,
                                                bool do_throw, // ignored --- this function does not throw.
                                                util::in_place_interface &table);

  template <typename T>
  bool priv_update_object_directory_no_mutex(char_ptr_holder_type name, difference_type offset, size_type length);

  template <typename T>
  bool priv_destroy_and_update_object_directory_by_name(char_ptr_holder_type name);

  template <typename T>
  bool priv_destroy_and_update_object_directory_by_offset(difference_type offset);

  template <typename T>
  void priv_destruct_and_free_memory(difference_type offset, size_type length);

  // ---------------------------------------- For segment ---------------------------------------- //
  bool priv_reserve_vm_region(size_type nbytes);
  bool priv_release_vm_region();
  bool priv_allocate_segment_header(void *addr);
  bool priv_deallocate_segment_header();

  bool priv_open(const char *base_dir_path, bool read_only, size_type vm_reserve_size_request = 0);
  bool priv_create(const char *base_dir_path, size_type vm_reserve_size);

  // ---------------------------------------- For serializing/deserializing ---------------------------------------- //
  bool priv_serialize_management_data();
  bool priv_deserialize_management_data();

  // ---------------------------------------- File operations ---------------------------------------- //
  /// \brief Copies all backing files using reflink if possible
  static bool priv_copy_data_store(const std::string &src_base_dir_path,
                                   const std::string &dst_base_dir_path,
                                   bool overwrite);

  /// \brief Removes all backing files
  static bool priv_remove_data_store(const std::string &dir_path);

  // ---------------------------------------- Management metadata ---------------------------------------- //
  static bool priv_read_management_metadata(const std::string &base_dir_path, json_store *json_root);
  static bool priv_write_management_metadata(const std::string &base_dir_path, const json_store &json_root);

  static version_type priv_get_version(const json_store &metadata_json);
  static bool priv_set_version(json_store *metadata_json);

  static bool priv_set_uuid(json_store *metadata_json);
  static std::string priv_get_uuid(const json_store &metadata_json);

  // ---------------------------------------- Description ---------------------------------------- //
  static bool priv_read_description(const std::string &base_dir_path, std::string *description);
  static bool priv_write_description(const std::string &base_dir_path, const std::string &description);

  // -------------------------------------------------------------------------------- //
  // Private fields
  // -------------------------------------------------------------------------------- //
  std::string m_base_dir_path;
  size_type m_vm_region_size;
  void *m_vm_region;
  segment_header_type *m_segment_header;
  attributed_object_directory_type m_named_object_directory;
  attributed_object_directory_type m_unique_object_directory;
  attributed_object_directory_type m_anonymous_object_directory;
  segment_storage_type m_segment_storage;
  segment_memory_allocator m_segment_memory_allocator;
  json_store m_manager_metadata;

#if ENABLE_MUTEX_IN_METALL_MANAGER_KERNEL
  mutex_type m_object_directories_mutex;
#endif
};

} // namespace kernel
} // namespace metall

#endif //METALL_KERNEL_MANAGER_KERNEL_HPP

#include <metall/kernel/manager_kernel_impl.ipp>
#include <metall/kernel/manager_kernel_profile_impl.ipp><|MERGE_RESOLUTION|>--- conflicted
+++ resolved
@@ -114,13 +114,8 @@
                                                      k_chunk_size, k_max_segment_size,
                                                      segment_storage_type>;
 
-<<<<<<< HEAD
-  // For named object directory
-  using named_object_directory_type = named_object_directory<difference_type, size_type>;
-=======
   // For attributed object directory
   using attributed_object_directory_type = attributed_object_directory<difference_type, size_type>;
->>>>>>> 39cd2ecb
   static constexpr const char *k_named_object_directory_prefix = "named_object_directory";
   static constexpr const char *k_unique_object_directory_prefix = "unique_object_directory";
   static constexpr const char *k_anonymous_object_directory_prefix = "anonymous_object_directory";
@@ -451,22 +446,6 @@
   // -------------------------------------------------------------------------------- //
   // Private methods
   // -------------------------------------------------------------------------------- //
-<<<<<<< HEAD
-
-  // Directory structure:
-  // base_dir_path/ <- this path is given by user
-  //  top_dir/
-  //    some top-level file
-  //    core_dir/
-  //      many core files
-  //      many directories
-  static std::string priv_make_top_dir_path(const std::string &base_dir_path);
-  static std::string priv_make_top_level_file_name(const std::string &base_dir_path, const std::string &item_name);
-  static std::string priv_make_core_dir_path(const std::string &base_dir_path);
-  static std::string priv_make_core_file_name(const std::string &base_dir_path, const std::string &item_name);
-  static bool priv_init_datastore_directory(const std::string &base_dir_path);
-=======
->>>>>>> 39cd2ecb
 
   bool priv_initialized() const;
   bool priv_validate_runtime_configuration() const;
