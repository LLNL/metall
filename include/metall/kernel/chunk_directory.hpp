// Copyright 2019 Lawrence Livermore National Security, LLC and other Metall Project Developers.
// See the top-level COPYRIGHT file for details.
//
// SPDX-License-Identifier: (Apache-2.0 OR MIT)

#ifndef METALL_DETAIL_CHUNK_DIRECTORY_HPP
#define METALL_DETAIL_CHUNK_DIRECTORY_HPP

#include <limits>
#include <fstream>
#include <cassert>
#include <type_traits>

#include <metall/detail/utility/common.hpp>
#include <metall/detail/utility/mmap.hpp>
#include <metall/kernel/multilayer_bitset.hpp>
#include <metall/kernel/bin_number_manager.hpp>
#include <metall/kernel/object_size_manager.hpp>
#include <metall/logger.hpp>

namespace metall {
namespace kernel {
namespace {
namespace util = metall::detail::utility;
}

template <typename _chunk_no_type, std::size_t _k_chunk_size, std::size_t _k_max_size>
class chunk_directory {
 private:
  // -------------------------------------------------------------------------------- //
  // Private types and static values
  // -------------------------------------------------------------------------------- //
  static constexpr std::size_t k_chunk_size = _k_chunk_size;
  static constexpr std::size_t k_max_size = _k_max_size;
  using bin_no_mngr = bin_number_manager<k_chunk_size, k_max_size>;
  static constexpr std::size_t k_num_max_slots = k_chunk_size / bin_no_mngr::to_object_size(0);
  using multilayer_bitset_type = multilayer_bitset;

 public:
  // -------------------------------------------------------------------------------- //
  // Public types and static values
  // -------------------------------------------------------------------------------- //
  using chunk_no_type = _chunk_no_type;
  using bin_no_type = typename bin_no_mngr::bin_no_type;
  using slot_no_type = typename util::unsigned_variable_type<k_num_max_slots - 1>::type;
  using slot_count_type = typename util::unsigned_variable_type<k_num_max_slots>::type;

 private:
  // -------------------------------------------------------------------------------- //
  // Private types and static values
  // -------------------------------------------------------------------------------- //
  enum chunk_type : uint8_t {
    empty = 0,
    small_chunk = 1,
    large_chunk_head = 2,
    large_chunk_body = 3
  };

  // Chunk directory is just an array of this structure
  struct entry_type {
    void init() {
      type = chunk_type::empty;
      num_occupied_slots = 0;
      slot_occupancy.init();
    }

    bin_no_type bin_no; // 1 byte
    chunk_type type;    // 1 byte
    slot_count_type num_occupied_slots; // 4 bytes, just for small chunk
    multilayer_bitset_type slot_occupancy; // 8 bytes, just for small chunk
  };

 public:
  // -------------------------------------------------------------------------------- //
  // Constructor & assign operator
  // -------------------------------------------------------------------------------- //
  explicit chunk_directory(const std::size_t max_num_chunks)
      : m_table(nullptr),
        m_max_num_chunks(0),
        m_begin_unused_chunk_no(0) {
    priv_allocate(max_num_chunks);
  }

  ~chunk_directory() {
    priv_destroy();
  }

  chunk_directory(const chunk_directory &) = delete;
  chunk_directory &operator=(const chunk_directory &) = delete;

  chunk_directory(chunk_directory &&) noexcept = default;
  chunk_directory &operator=(chunk_directory &&) noexcept = default;

  // -------------------------------------------------------------------------------- //
  // Public methods
  // -------------------------------------------------------------------------------- //
  /// \brief
  /// \param bin_no
  /// \return
  chunk_no_type insert(const bin_no_type bin_no) {
    chunk_no_type inserted_chunk_no;

    if (bin_no < bin_no_mngr::num_small_bins()) {
      inserted_chunk_no = priv_insert_small_chunk(bin_no);
    } else {
      inserted_chunk_no = priv_insert_large_chunk(bin_no);
    }

    assert(inserted_chunk_no < size());

    return inserted_chunk_no;
  }

  /// \brief
  /// \param chunk_no
  void erase(const chunk_no_type chunk_no) {
    assert(chunk_no < size());
    if (empty_chunk(chunk_no)) return;

    assert(m_begin_unused_chunk_no > 0);

    if (m_table[chunk_no].type == chunk_type::small_chunk) {
      const slot_count_type num_slots = slots(chunk_no);
      m_table[chunk_no].type = chunk_type::empty;
      m_table[chunk_no].num_occupied_slots = 0;
      m_table[chunk_no].slot_occupancy.free(num_slots);

      if (chunk_no == m_begin_unused_chunk_no - 1) {
        m_begin_unused_chunk_no = static_cast<std::size_t>(find_next_used_chunk_backward(chunk_no)) + 1;
      }

    } else {
      m_table[chunk_no].type = chunk_type::empty;
      chunk_no_type offset = 1;
      for (; chunk_no + offset < m_max_num_chunks && m_table[chunk_no + offset].type == chunk_type::large_chunk_body;
             ++offset) {
        m_table[chunk_no + offset].type = chunk_type::empty;
      }

      const chunk_no_type last_chunk_no = chunk_no + offset - 1;
      if (last_chunk_no == m_begin_unused_chunk_no - 1) {
        m_begin_unused_chunk_no = static_cast<std::size_t>(find_next_used_chunk_backward(last_chunk_no)) + 1;
      }
    }
  }

  /// \brief
  /// \param chunk_no
  /// \return
  slot_no_type find_and_mark_slot(const chunk_no_type chunk_no) {
    assert(chunk_no < size());
    assert(m_table[chunk_no].type == chunk_type::small_chunk);

    const slot_count_type num_slots = slots(chunk_no);
    assert(num_slots >= 1);

    assert(m_table[chunk_no].num_occupied_slots < num_slots);
    const auto empty_slot_no = m_table[chunk_no].slot_occupancy.find_and_set(num_slots);
    assert(empty_slot_no >= 0);
    ++m_table[chunk_no].num_occupied_slots;

    return empty_slot_no;
  }

  /// \brief
  /// \param chunk_no
  /// \param slot_no
  void unmark_slot(const chunk_no_type chunk_no, const slot_no_type slot_no) {
    assert(chunk_no < size());
    assert(m_table[chunk_no].type == chunk_type::small_chunk);

    const slot_count_type num_slots = slots(chunk_no);
    assert(num_slots >= 1);

    assert(m_table[chunk_no].num_occupied_slots > 0);
    m_table[chunk_no].slot_occupancy.reset(num_slots, slot_no);
    --m_table[chunk_no].num_occupied_slots;
  }

  /// \brief
  /// \param chunk_no
  /// \return
  bool all_slots_marked(const chunk_no_type chunk_no) const {
    assert(chunk_no < size());
    assert(m_table[chunk_no].type == chunk_type::small_chunk);

    const slot_count_type num_slots = slots(chunk_no);
    assert(num_slots >= 1);

    return (m_table[chunk_no].num_occupied_slots == num_slots);
  }

  /// \brief
  /// \param chunk_no
  /// \return
  bool all_slots_unmarked(const chunk_no_type chunk_no) const {
    assert(chunk_no < size());
    assert(m_table[chunk_no].type == chunk_type::small_chunk);
    return (m_table[chunk_no].num_occupied_slots == 0);
  }

  /// \brief
  /// \param chunk_no
  /// \param slot_no
  /// \return
  bool slot_marked(const chunk_no_type chunk_no, const slot_no_type slot_no) const {
    assert(chunk_no < size());
    assert(m_table[chunk_no].type == chunk_type::small_chunk);

    const slot_count_type num_slots = calc_num_slots(bin_no_mngr::to_object_size(bin_no(chunk_no)));
    assert(slot_no < num_slots);
    return m_table[chunk_no].slot_occupancy.get(num_slots, slot_no);
  }

  /// \brief
  /// \return
  std::size_t size() const {
    assert(m_begin_unused_chunk_no <= m_max_num_chunks);
    return m_begin_unused_chunk_no;
  }

  /// \brief
  /// \param chunk_no
  /// \return
  bool empty_chunk(const chunk_no_type chunk_no) const {
    return (m_table[chunk_no].type == chunk_type::empty);
  }

  /// \brief
  /// \param chunk_no
  /// \return
  bin_no_type bin_no(const chunk_no_type chunk_no) const {
    return m_table[chunk_no].bin_no;
  }

  /// \brief
  /// \param chunk_no
  /// \return
  const slot_count_type slots(const chunk_no_type chunk_no) const {
    assert(chunk_no < size());
    assert(m_table[chunk_no].type == chunk_type::small_chunk);

    const auto bin_no = m_table[chunk_no].bin_no;
    return calc_num_slots(bin_no_mngr::to_object_size(bin_no));
  }

  /// \brief
  /// \param chunk_no
  /// \return
  slot_count_type occupied_slots(const chunk_no_type chunk_no) const {
    assert(chunk_no < size());
    assert(m_table[chunk_no].type == chunk_type::small_chunk);
    return m_table[chunk_no].num_occupied_slots;
  }

  /// \brief
  /// \param path
  bool serialize(const char *path) const {
    std::ofstream ofs(path);
    if (!ofs.is_open()) {
      logger::out(logger::level::critical, __FILE__, __LINE__, std::string("Cannot open: ") + path);
      return false;
    }

    for (chunk_no_type chunk_no = 0; chunk_no < size(); ++chunk_no) {
      if (empty_chunk(chunk_no)) {
        continue;
      }

      ofs << static_cast<uint64_t>(chunk_no)
          << " " << static_cast<uint64_t>(m_table[chunk_no].bin_no)
          << " " << static_cast<uint64_t>(m_table[chunk_no].type);
      if (!ofs) {
        logger::out(logger::level::critical,
                    __FILE__,
                    __LINE__,
                    std::string("Something happened in the ofstream: ") + path);
        return false;
      }

      if (m_table[chunk_no].type == chunk_type::small_chunk) {
        const slot_count_type num_slots = slots(chunk_no);
        ofs << " " << static_cast<uint64_t>(m_table[chunk_no].num_occupied_slots)
            << " " << m_table[chunk_no].slot_occupancy.serialize(num_slots) << "\n";
        if (!ofs) {
          logger::out(logger::level::critical,
                      __FILE__,
                      __LINE__,
                      std::string("Something happened in the ofstream: ") + path);
          return false;
        }

      } else if (m_table[chunk_no].type == chunk_type::large_chunk_head
          || m_table[chunk_no].type == chunk_type::large_chunk_body) {
        ofs << "\n";
        if (!ofs) {
          logger::out(logger::level::critical,
                      __FILE__,
                      __LINE__,
                      std::string("Something happened in the ofstream: ") + path);
          return false;
        }

      } else {
        logger::out(logger::level::critical, __FILE__, __LINE__, "Unexpected chunk status");
        return false;
      }
    }

    ofs.close();

    return true;
  }

  /// \brief
  /// \param path
  /// \return
  bool deserialize(const char *path) {
    std::ifstream ifs(path);
    if (!ifs.is_open()) {
      logger::out(logger::level::critical, __FILE__, __LINE__, std::string("Cannot open: ") + path);
      return false;
    }

    uint64_t buf1;
    uint64_t buf2;
    uint64_t buf3;
    while (ifs >> buf1 >> buf2 >> buf3) {
      const auto chunk_no = static_cast<chunk_no_type>(buf1);
      const auto bin_no = static_cast<bin_no_type>(buf2);
      m_table[chunk_no].bin_no = bin_no;

      using status_underlying_type = std::underlying_type_t<chunk_type>;
      const auto type = static_cast<status_underlying_type>(buf3);
      if (type == static_cast<status_underlying_type>(chunk_type::small_chunk)) {
        m_table[chunk_no].type = chunk_type::small_chunk;
      } else if (type == static_cast<status_underlying_type>(chunk_type::large_chunk_head)) {
        m_table[chunk_no].type = chunk_type::large_chunk_head;
      } else if (type == static_cast<status_underlying_type>(chunk_type::large_chunk_body)) {
        m_table[chunk_no].type = chunk_type::large_chunk_body;
      } else {
        logger::out(logger::level::critical, __FILE__, __LINE__, "Invalid chunk type");
        return false;
      }

      if (m_table[chunk_no].type == chunk_type::small_chunk) {
        const slot_count_type num_slots = calc_num_slots(bin_no_mngr::to_object_size(bin_no));
        if (!(ifs >> buf1)) {
          logger::out(logger::level::critical, __FILE__, __LINE__, std::string("Cannot read a file: ") + path);
          return false;
        }
        if (num_slots < buf1) {
          logger::out(logger::level::critical,
                      __FILE__,
                      __LINE__,
                      std::string("Invalid num_occupied_slots: ") + std::to_string(buf1));
          return false;
        }
        m_table[chunk_no].num_occupied_slots = buf1;

        std::string bitset_buf;
        std::getline(ifs, bitset_buf);
        if (bitset_buf.empty() || bitset_buf[0] != ' ') {
          logger::out(logger::level::critical,
                      __FILE__,
                      __LINE__,
                      "Invalid input for slot_occupancy: " + bitset_buf);
          return false;
        }
        bitset_buf.erase(0, 1);

        m_table[chunk_no].slot_occupancy.allocate(num_slots);
        if (!m_table[chunk_no].slot_occupancy.deserialize(num_slots, bitset_buf)) {
          logger::out(logger::level::critical,
                      __FILE__,
                      __LINE__,
                      "Invalid input for slot_occupancy: " + bitset_buf);
          return false;
        }
      }

      m_begin_unused_chunk_no = std::max(static_cast<std::size_t>(chunk_no) + 1, m_begin_unused_chunk_no);
    }

    if (!ifs.eof()) {
      logger::out(logger::level::critical,
                  __FILE__,
                  __LINE__,
                  std::string("Something happened in the ifstream: ") + path);
      return false;
    }

    ifs.close();

    return true;
  }

 private:
  // -------------------------------------------------------------------------------- //
  // Private types and static values
  // -------------------------------------------------------------------------------- //

  // -------------------------------------------------------------------------------- //
  // Private methods
  // -------------------------------------------------------------------------------- //
  constexpr slot_count_type calc_num_slots(const std::size_t object_size) const {
    assert(k_chunk_size >= object_size);
    return k_chunk_size / object_size;
  }

  /// \brief Reserves chunk directory.
<<<<<<< HEAD
  /// Allocates 'uncommited pages' so that not to waste physical memory until the pages are touched.
=======
  /// Allocates 'uncommitted pages' so that not to waste physical memory until the pages are touched.
>>>>>>> 39cd2ecb
  /// Accordingly, this function does not initialize an allocate data.
  /// \param max_num_chunks
  bool priv_allocate(const std::size_t max_num_chunks) {
    assert(!m_table);
    m_max_num_chunks = max_num_chunks;

<<<<<<< HEAD
    // Assume that mmap + MAP_ANONYMOUS returns 'uncommited pages'.
    // An uncommited page will be zero-initialized when it is touched first time;
=======
    // Assume that mmap + MAP_ANONYMOUS returns 'uncommitted pages'.
    // An uncommitted page will be zero-initialized when it is touched first time;
>>>>>>> 39cd2ecb
    // however, this class does not relies on that.
    // The table entries will be initialized just before they are used.
    m_table = static_cast<entry_type *>(util::map_anonymous_write_mode(nullptr, m_max_num_chunks * sizeof(entry_type)));

    if (!m_table) {
      m_max_num_chunks = 0;
      logger::perror(logger::level::critical, __FILE__, __LINE__, "Cannot allocate chunk table");
      return false;
    }

    m_begin_unused_chunk_no = 0;
    return true;
  }

  void priv_destroy() {
    for (chunk_no_type chunk_no = 0; chunk_no < size(); ++chunk_no) {
      erase(chunk_no);
    }
    util::os_munmap(m_table, m_max_num_chunks * sizeof(entry_type));
    m_table = nullptr;
    m_max_num_chunks = 0;
    m_begin_unused_chunk_no = 0;
  }

  /// \brief
  /// \param bin_no
  /// \param num_slots
  /// \return
  chunk_no_type priv_insert_small_chunk(const bin_no_type bin_no) {
    const slot_count_type num_slots = calc_num_slots(bin_no_mngr::to_object_size(bin_no));
    assert(num_slots > 1);

    for (chunk_no_type chunk_no = 0; chunk_no < m_max_num_chunks; ++chunk_no) {
      if (chunk_no >= m_begin_unused_chunk_no) {
        // Initialize (empty) it before just in case
        m_table[chunk_no].init();
      }

      if (empty_chunk(chunk_no)) {
        m_table[chunk_no].bin_no = bin_no;
        m_table[chunk_no].type = chunk_type::small_chunk;
        m_table[chunk_no].num_occupied_slots = 0;
        m_table[chunk_no].slot_occupancy.allocate(num_slots);

        m_begin_unused_chunk_no = std::max(static_cast<std::size_t>(chunk_no) + 1, m_begin_unused_chunk_no);

        return chunk_no;
      }
    }
    logger::out(logger::level::critical, __FILE__, __LINE__, "No empty chunk for small allocation");
    return m_max_num_chunks;
  }

  /// \brief
  /// \param bin_no
  /// \return
  chunk_no_type priv_insert_large_chunk(const bin_no_type bin_no) {
    const std::size_t num_chunks = (bin_no_mngr::to_object_size(bin_no) + k_chunk_size - 1) / k_chunk_size;
    assert(num_chunks >= 1);

    chunk_no_type count_continuous_empty_chunks = 0;
    for (chunk_no_type chunk_no = 0; chunk_no < m_max_num_chunks; ++chunk_no) {
      if (chunk_no >= m_begin_unused_chunk_no) {
        // Initialize (empty) it before just in case
        m_table[chunk_no].init();
      }

      if (!empty_chunk(chunk_no)) {
        count_continuous_empty_chunks = 0;
        continue;
      }

      ++count_continuous_empty_chunks;
      if (count_continuous_empty_chunks == num_chunks) {
        const chunk_no_type top_chunk_no = chunk_no - (count_continuous_empty_chunks - 1);
        m_table[top_chunk_no].bin_no = bin_no;
        m_table[top_chunk_no].type = chunk_type::large_chunk_head;

        for (chunk_no_type offset = 1; offset < num_chunks; ++offset) {
          m_table[top_chunk_no + offset].bin_no = bin_no; // just in case
          m_table[top_chunk_no + offset].type = chunk_type::large_chunk_body;
        }

        m_begin_unused_chunk_no = std::max(top_chunk_no + num_chunks, m_begin_unused_chunk_no);

        return top_chunk_no;
      }
    }

    logger::out(logger::level::critical, __FILE__, __LINE__,
                "No available space for large allocation, which requires multiple contiguous chunks");
    return m_max_num_chunks;
  }

  chunk_no_type find_next_used_chunk_backward(const chunk_no_type start_chunk_no) const {
    chunk_no_type chunk_no = start_chunk_no;
    for (; chunk_no > 0; --chunk_no) {
      if (empty_chunk(chunk_no)) {
        // TODO: uncommit associated pages
        break;
      }
    }
    return chunk_no;
  }

  // -------------------------------------------------------------------------------- //
  // Private fields
  // -------------------------------------------------------------------------------- //
  entry_type *m_table;
  std::size_t m_max_num_chunks;
  std::size_t m_begin_unused_chunk_no;
};

} // namespace kernel
} // namespace metall

#endif //METALL_DETAIL_CHUNK_DIRECTORY_HPP<|MERGE_RESOLUTION|>--- conflicted
+++ resolved
@@ -409,24 +409,15 @@
   }
 
   /// \brief Reserves chunk directory.
-<<<<<<< HEAD
-  /// Allocates 'uncommited pages' so that not to waste physical memory until the pages are touched.
-=======
   /// Allocates 'uncommitted pages' so that not to waste physical memory until the pages are touched.
->>>>>>> 39cd2ecb
   /// Accordingly, this function does not initialize an allocate data.
   /// \param max_num_chunks
   bool priv_allocate(const std::size_t max_num_chunks) {
     assert(!m_table);
     m_max_num_chunks = max_num_chunks;
 
-<<<<<<< HEAD
-    // Assume that mmap + MAP_ANONYMOUS returns 'uncommited pages'.
-    // An uncommited page will be zero-initialized when it is touched first time;
-=======
     // Assume that mmap + MAP_ANONYMOUS returns 'uncommitted pages'.
     // An uncommitted page will be zero-initialized when it is touched first time;
->>>>>>> 39cd2ecb
     // however, this class does not relies on that.
     // The table entries will be initialized just before they are used.
     m_table = static_cast<entry_type *>(util::map_anonymous_write_mode(nullptr, m_max_num_chunks * sizeof(entry_type)));
