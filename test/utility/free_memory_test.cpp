--- conflicted
+++ resolved
@@ -188,8 +188,6 @@
   }
 }
 #endif
-<<<<<<< HEAD
-=======
 
 class FilebackedMapUncommitTest : public ::testing::Test {
  protected:
@@ -280,5 +278,4 @@
   }
 }
 #endif
->>>>>>> ed141847
 }