--- conflicted
+++ resolved
@@ -31,17 +31,10 @@
   const auto dir_path2(test_utility::make_test_path(std::to_string(2)));
 
   {
-<<<<<<< HEAD
-    manager_type manager1(metall::create_only, dir_path1,
-                          k_chunk_size * 8);
-    manager_type manager2(metall::create_only, dir_path2,
-                          k_chunk_size * 8);
-=======
     manager_type manager1(metall::create_only, dir_path1.c_str(),
                           manager_type::chunk_size() * 8);
     manager_type manager2(metall::create_only, dir_path2.c_str(),
                           manager_type::chunk_size() * 8);
->>>>>>> 3a0ae6fa
 
     vector_type *vector1 =
         manager1.construct<vector_type>("vector")(manager1.get_allocator<>());
@@ -56,8 +49,8 @@
   }
 
   {
-    manager_type manager1(metall::open_only, dir_path1);
-    manager_type manager2(metall::open_only, dir_path2);
+    manager_type manager1(metall::open_only, dir_path1.c_str());
+    manager_type manager2(metall::open_only, dir_path2.c_str());
 
     vector_type *vector1;
     std::size_t n1;
@@ -77,8 +70,8 @@
   }
 
   {
-    manager_type manager1(metall::open_only, dir_path1);
-    manager_type manager2(metall::open_only, dir_path2);
+    manager_type manager1(metall::open_only, dir_path1.c_str());
+    manager_type manager2(metall::open_only, dir_path2.c_str());
 
     vector_type *vector1;
     std::size_t n1;
@@ -115,13 +108,8 @@
     const auto dir_path(test_utility::make_test_path(
         "/" + std::to_string(omp::get_thread_num())));
 
-<<<<<<< HEAD
-    manager_type manager(metall::create_only, dir_path,
-                         k_chunk_size * 16);
-=======
     manager_type manager(metall::create_only, dir_path.c_str(),
                          manager_type::chunk_size() * 16);
->>>>>>> 3a0ae6fa
     vector_type *vector =
         manager.construct<vector_type>("vector")(manager.get_allocator<>());
 
@@ -132,7 +120,7 @@
 
   for (int t = 0; t < get_num_threads(); ++t) {
     const auto dir_path(test_utility::make_test_path("/" + std::to_string(t)));
-    manager_type manager(metall::open_only, dir_path);
+    manager_type manager(metall::open_only, dir_path.c_str());
 
     vector_type *vector;
     std::size_t n;
