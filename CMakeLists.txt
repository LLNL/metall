cmake_minimum_required(VERSION 3.12)
list(APPEND CMAKE_MODULE_PATH "${CMAKE_CURRENT_SOURCE_DIR}/cmake")
include(FetchContent)

# -------------------------------------------------------------------------------- #
# CMake policy
# -------------------------------------------------------------------------------- #
if (${CMAKE_VERSION} VERSION_GREATER_EQUAL "3.13")
    cmake_policy(SET CMP0077 NEW)
endif ()

if (${CMAKE_VERSION} VERSION_GREATER_EQUAL "3.24")
    cmake_policy(SET CMP0135 NEW)
endif ()

# -------------------------------------------------------------------------------- #
# Metall general configuration
# -------------------------------------------------------------------------------- #
project(Metall
        VERSION 0.27
        DESCRIPTION "A persistent memory allocator for data-centric analytics"
        HOMEPAGE_URL "https://github.com/LLNL/metall")

configure_file(MetallConfig.h.in MetallConfig.h)

# ----- Setting up a INTERFACE library to install header files ----- #
include(GNUInstallDirs)
add_library(${PROJECT_NAME} INTERFACE)
add_library(${PROJECT_NAME}::${PROJECT_NAME} ALIAS ${PROJECT_NAME})
target_include_directories(${PROJECT_NAME}
        INTERFACE $<BUILD_INTERFACE:${${PROJECT_NAME}_SOURCE_DIR}/include>
        $<INSTALL_INTERFACE:${CMAKE_INSTALL_INCLUDEDIR}>)

set(CMAKE_CXX_STANDARD 17)
set(CMAKE_CXX_STANDARD_REQUIRED True)
set(CMAKE_CXX_EXTENSIONS OFF)

install(TARGETS ${PROJECT_NAME}
        EXPORT ${PROJECT_NAME}_Targets
        ARCHIVE DESTINATION ${CMAKE_INSTALL_LIBDIR}
        LIBRARY DESTINATION ${CMAKE_INSTALL_LIBDIR}
        RUNTIME DESTINATION ${CMAKE_INSTALL_BINDIR})

install(EXPORT ${PROJECT_NAME}_Targets
        FILE ${PROJECT_NAME}Targets.cmake
        NAMESPACE ${PROJECT_NAME}::
        DESTINATION ${CMAKE_INSTALL_DATAROOTDIR}/${PROJECT_NAME}/cmake)

install(DIRECTORY ${PROJECT_SOURCE_DIR}/include/metall DESTINATION ${CMAKE_INSTALL_INCLUDEDIR})

# -------------------------------------------------------------------------------- #
# Generate and install the package configuration and package version files
# -------------------------------------------------------------------------------- #
include(CMakePackageConfigHelpers)

# generate the version file for the config file
write_basic_package_version_file(
        "${PROJECT_NAME}ConfigVersion.cmake"
        VERSION ${PROJECT_VERSION}
        COMPATIBILITY ExactVersion)

# create config file
configure_package_config_file(
        "${PROJECT_SOURCE_DIR}/cmake/${PROJECT_NAME}Config.cmake.in"
        "${PROJECT_BINARY_DIR}/${PROJECT_NAME}Config.cmake"
        INSTALL_DESTINATION ${CMAKE_INSTALL_DATAROOTDIR}/${PROJECT_NAME}/cmake)

# install config files
install(FILES
        "${PROJECT_BINARY_DIR}/${PROJECT_NAME}Config.cmake"
        "${PROJECT_BINARY_DIR}/${PROJECT_NAME}ConfigVersion.cmake"
        DESTINATION ${CMAKE_INSTALL_DATAROOTDIR}/${PROJECT_NAME}/cmake)
# -------------------------------------------------------------------------------- #


# -------------------------------------------------------------------------------- #
# Configuration for building test, benchmark, example, etc.
# ----------
# User configurable options
# -------------------------------------------------------------------------------- #
option(JUST_INSTALL_METALL_HEADER "Just install Metall header files (do not build anything)" OFF)
option(BUILD_UTILITY "Build utility programs" OFF)
option(BUILD_DOC "Build API documentation" OFF)
option(BUILD_C "Build C examples and libraries" OFF)
option(BUILD_EXAMPLE "Build the examples" OFF)
option(BUILD_TEST "Build the test" OFF)
option(RUN_LARGE_SCALE_TEST "Run large scale tests" OFF)
option(RUN_BUILD_AND_TEST_WITH_CI "Perform build and basic test with CI" OFF)
option(BUILD_BENCH "Build the benchmark" OFF)
option(BUILD_VERIFICATION "Build verification programs" OFF)
set(COMPILER_DEFS "" CACHE STRING "A list of Metall compile definitions to be added to all targets")

# ---------- Experimental options ---------- #
set(UMAP_ROOT "" CACHE PATH "UMap installed root directory")
set(PRIVATEER_ROOT "" CACHE PATH "Privateer installed root directory")

option(ONLY_DOWNLOAD_GTEST "Only downloading Google Test" OFF)
option(SKIP_DOWNLOAD_GTEST "Skip downloading Google Test" OFF)
option(BUILD_NUMA "Build programs that require the NUMA policy library (numa.h)" OFF)

# -------------------------------------------------------------------------------- #

# -------------------------------------------------------------------------------- #
# Only downloading Google Test
# -------------------------------------------------------------------------------- #
if (ONLY_DOWNLOAD_GTEST)
    add_subdirectory(test)
    return()
endif ()
# -------------------------------------------------------------------------------- #

# -------------------------------------------------------------------------------- #
# Exit before building anything
# -------------------------------------------------------------------------------- #
if (INSTALL_HEADER_ONLY)
    message(WARNING "INSTALL_HEADER_ONLY option has been replaced with JUST_INSTALL_METALL_HEADER.")
endif ()

if (JUST_INSTALL_METALL_HEADER)
    return()
endif ()
# -------------------------------------------------------------------------------- #

# -------------------------------------------------------------------------------- #
# Exit CMake if there is nothing to build
# -------------------------------------------------------------------------------- #
if (NOT (BUILD_UTILITY OR BUILD_C OR BUILD_EXAMPLE OR BUILD_BENCH OR BUILD_TEST OR BUILD_VERIFICATION OR RUN_BUILD_AND_TEST_WITH_CI OR BUILD_DOC))
    return()
endif ()
# -------------------------------------------------------------------------------- #

# -------------------------------------------------------------------------------- #
# Document (Doxygen)
# -------------------------------------------------------------------------------- #
if (BUILD_DOC)
    include(build_doc)
    build_doc()
endif ()
# -------------------------------------------------------------------------------- #

# -------------------------------------------------------------------------------- #
# Set up for building executables
# -------------------------------------------------------------------------------- #

# Requirements for GCC
if (NOT RUN_BUILD_AND_TEST_WITH_CI)
    if (("${CMAKE_C_COMPILER_ID}" STREQUAL "GNU") OR ("${CMAKE_CXX_COMPILER_ID}" STREQUAL "GNU"))
        if (CMAKE_CXX_COMPILER_VERSION VERSION_LESS 8.1)
            message(FATAL_ERROR "GCC version must be at least 8.1")
        endif ()
    endif ()
endif ()

# ---------- Metall Macros ---------- #
foreach (X ${COMPILER_DEFS})
    message(STATUS "Metall compile definition: ${X}")
endforeach ()


# ---------- CMAKE_BUILD_TYPE ---------- #
if (NOT CMAKE_BUILD_TYPE)
    set(CMAKE_BUILD_TYPE Release)
    message(STATUS "CMAKE_BUILD_TYPE is set as Release")
endif ()


# ---------- Threads ---------- #
find_package(Threads REQUIRED)


# ---------- filesystem ---------- #
include(check_cxx_filesystem_library)
check_cxx_filesystem_library()


# ---------- UMap ---------- #
if (UMAP_ROOT)
    if (UNIX AND NOT APPLE)
        find_library(LIBUMAP NAMES umap PATHS ${UMAP_ROOT}/lib)
    endif ()
endif ()

# ---------- Privateer ---------- #
if (PRIVATEER_ROOT)
    message(STATUS "Privateer Root is: ${PRIVATEER_ROOT}")
    find_library(LIBPRIVATEER NAMES privateer PATHS ${PRIVATEER_ROOT}/lib)
endif ()

# ---------- Boost ---------- #
# Disable the boost-cmake feature (BoostConfig.cmake or boost-config.cmake) since
# there is a tricky behavior/issue especially in Boost 1.70.0.
set(Boost_NO_BOOST_CMAKE ON)

find_package(Boost 1.64 QUIET)
if (NOT Boost_FOUND)
    FetchContent_Declare(Boost
            URL https://boostorg.jfrog.io/artifactory/main/release/1.83.0/source/boost_1_83_0.tar.bz2)
    FetchContent_GetProperties(Boost)
    if (NOT Boost_POPULATED)
        FetchContent_Populate(Boost)
    endif ()
    set(BOOST_ROOT ${boost_SOURCE_DIR})
    find_package(Boost 1.64)
endif ()

# -------------------------------------------------------------------------------- #
# Add executable functions
# -------------------------------------------------------------------------------- #
function(add_common_compile_options name)
    # Common
    target_compile_options(${name} PRIVATE -Wall)

    # Debug
    target_compile_options(${name} PRIVATE $<$<CONFIG:Debug>:-Og>)
    target_compile_options(${name} PRIVATE $<$<CONFIG:Debug>:-g3>)
    target_compile_options(${name} PRIVATE $<$<CONFIG:Debug>:-Wextra>)
    if (Linux)
        target_compile_options(${name} PRIVATE $<$<CONFIG:Debug>:-pg>)
    endif ()

    # Release
    target_compile_options(${name} PRIVATE $<$<CONFIG:Release>:-Ofast>)
    target_compile_options(${name} PRIVATE $<$<CONFIG:Release>:-DNDEBUG>)

    # Release with debug info
    target_compile_options(${name} PRIVATE $<$<CONFIG:RelWithDebInfo>:-Ofast>)
    target_compile_options(${name} PRIVATE $<$<CONFIG:RelWithDebInfo>:-g3>)
    if (Linux)
        target_compile_options(${name} PRIVATE $<$<CONFIG:RelWithDebInfo>:-pg>)
    endif ()
endfunction()

function(common_setup_for_metall_executable name)
    target_include_directories(${name} PRIVATE ${Boost_INCLUDE_DIRS})

    target_link_libraries(${name} PRIVATE Threads::Threads)

    # ----- Compile Options ----- #
    add_common_compile_options(${name})

    # Memo:
    # On macOS and FreeBSD libc++ is the default standard library and the -stdlib=libc++ is not required.
    # https://libcxx.llvm.org/docs/UsingLibcxx.html
    if (CMAKE_CXX_COMPILER_ID MATCHES "Clang" AND
            NOT (CMAKE_CXX_COMPILER_ID MATCHES "Darwin" OR CMAKE_CXX_COMPILER_ID MATCHES "FreeBSD"))
        target_compile_options(${name} PRIVATE -stdlib=libc++)
    endif ()
    # --------------------

    # ----- Compile Definitions ----- #
    foreach (X ${COMPILER_DEFS})
        target_compile_definitions(${name} PRIVATE ${X})
    endforeach ()
    # --------------------

    # ----- CXX17 Filesystem Lib----- #
    # GNU compilers prior to 9.1 requires linking with stdc++fs
    if (("${CMAKE_C_COMPILER_ID}" STREQUAL "GNU") OR ("${CMAKE_CXX_COMPILER_ID}" STREQUAL "GNU"))
        if (CMAKE_CXX_COMPILER_VERSION VERSION_LESS 9.1)
            target_link_libraries(${name} PRIVATE stdc++fs)
        endif ()
<<<<<<< HEAD
=======
    elseif ()
        target_compile_definitions(${name} PRIVATE "METALL_DISABLE_CXX17_FILESYSTEM_LIB")
>>>>>>> 3a0ae6fa
    endif ()
    # --------------------

    # ----- Umap----- #
    if (UMAP_ROOT)
        target_include_directories(${name} PRIVATE ${UMAP_ROOT}/include)
        if (LIBUMAP)
            target_link_libraries(${name} PRIVATE ${LIBUMAP})
            target_compile_definitions(${name} PRIVATE "METALL_USE_UMAP")
        endif ()
    endif ()
    # --------------------

    # ----- Privateer----- #
    if (PRIVATEER_ROOT)
        target_include_directories(${name} PRIVATE ${PRIVATEER_ROOT}/include)
        if (LIBPRIVATEER)
            # 1) Privateer Dependencies
            FIND_PACKAGE(OpenSSL)
            if (OpenSSL_FOUND)
                target_link_libraries(${name} PRIVATE OpenSSL::SSL)
                target_link_libraries(${name} PRIVATE OpenSSL::Crypto)
            endif ()
            target_link_libraries(${name} PRIVATE rt)
            FIND_PACKAGE(OpenMP REQUIRED)
            if (OpenMP_CXX_FOUND)
                target_link_libraries(${name} PRIVATE OpenMP::OpenMP_CXX)
            else ()
                message(FATAL_ERROR "OpenMP is required to build Metall with Privateer")
            endif ()
            if (ZSTD_ROOT)
                find_library(LIBZSTD NAMES zstd PATHS ${ZSTD_ROOT}/lib)
                target_include_directories(${name} PRIVATE ${ZSTD_ROOT}/lib)
                target_link_libraries(${name} PRIVATE ${LIBZSTD})
                target_compile_definitions(${name} PRIVATE USE_COMPRESSION)
            endif ()

            # 2) Link Privateer
            target_link_libraries(${name} PRIVATE ${LIBPRIVATEER})
            target_compile_definitions(${name} PRIVATE METALL_USE_PRIVATEER)
        endif ()
    endif ()
    # --------------------
endfunction()

function(add_metall_executable name source)
    set(ADDED_METALL_EXE FALSE PARENT_SCOPE) # Tell the caller if an executable is added w/o issue

    if (Boost_FOUND)
        add_executable(${name} ${source})
        target_include_directories(${name} PRIVATE ${PROJECT_SOURCE_DIR}/include)
        common_setup_for_metall_executable(${name})

        set(ADDED_METALL_EXE TRUE PARENT_SCOPE)
    endif ()
endfunction()

function(add_c_executable name source)
    add_executable(${name} ${source})
    add_common_compile_options(${name})
endfunction()

# -------------------------------------------------------------------------------- #
# Build tree
# -------------------------------------------------------------------------------- #
add_subdirectory(src)

if (BUILD_EXAMPLE)
    add_subdirectory(example)
endif ()

if (BUILD_BENCH)
    add_subdirectory(bench)
endif ()

if (BUILD_TEST)
    enable_testing()
    add_subdirectory(test)
endif ()

if (BUILD_VERIFICATION)
    add_subdirectory(verification)
endif ()<|MERGE_RESOLUTION|>--- conflicted
+++ resolved
@@ -259,11 +259,6 @@
         if (CMAKE_CXX_COMPILER_VERSION VERSION_LESS 9.1)
             target_link_libraries(${name} PRIVATE stdc++fs)
         endif ()
-<<<<<<< HEAD
-=======
-    elseif ()
-        target_compile_definitions(${name} PRIVATE "METALL_DISABLE_CXX17_FILESYSTEM_LIB")
->>>>>>> 3a0ae6fa
     endif ()
     # --------------------
 
