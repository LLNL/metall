set(CMAKE_MODULE_PATH ${CMAKE_MODULE_PATH} "${CMAKE_SOURCE_DIR}/cmake")

# -------------------------------------------------------------------------------- #
# Configuration for installing header file
# -------------------------------------------------------------------------------- #
install(DIRECTORY include/metall DESTINATION include)
install(DIRECTORY include/metall_container DESTINATION include)
install(DIRECTORY include/metall_utility DESTINATION include)

option(INSTALL_HEADER_ONLY "Only installing header files" OFF)
if (INSTALL_HEADER_ONLY)
    return()
endif ()
# -------------------------------------------------------------------------------- #

# -------------------------------------------------------------------------------- #
# Configuration for building test, benchmark, example, etc.
# -------------------------------------------------------------------------------- #
cmake_minimum_required(VERSION 3.10) # gtest_discover_tests requires >= CMake 3.10
project(Metall VERSION 0.11)
configure_file(MetallConfig.h.in MetallConfig.h)

include_directories(${PROJECT_BINARY_DIR})

set(CMAKE_CXX_STANDARD 17)
set(CMAKE_CXX_STANDARD_REQUIRED True)
set(CMAKE_CXX_EXTENSIONS OFF)

# -------------------------------------------------------------------------------- #
# User configurable options
# -------------------------------------------------------------------------------- #
option(BUILD_DOC "Build API documentation" OFF)
option(BUILD_DOC_ONLY "Only build API documentation" OFF)
option(BUILD_C "Build C examples and libraries" ON)
option(VERBOSE_SYSTEM_SUPPORT_WARNING "Show compile time warning regarding system support" OFF)
option(DISABLE_FREE_FILE_SPACE "Disable freeing file space" OFF)
option(DISABLE_SMALL_OBJECT_CACHE "Disable small object cache" OFF)
option(BUILD_BENCH "Build the benchmark" ON)
option(BUILD_TEST "Build the test" OFF)
option(RUN_LARGE_SCALE_TEST "Run large scale tests" OFF)
option(RUN_BUILD_AND_TEST_WITH_CI "Perform build and basic test with CI" OFF)
option(BUILD_VERIFICATION "Build verification directory" OFF)
option(LOGGING "Logging" OFF)
option(USE_SORTED_BIN "Use VM space aware algorithm in the bin directory" OFF)

set(DEFAULT_VM_RESERVE_SIZE "0" CACHE STRING
        "Set the default VM reserve size (use the internally defined value if 0 is specified)")
set(MAX_SEGMENT_SIZE "0" CACHE STRING
        "Set the max segment size (use the internally defined value if 0 is specified)")
set(INITIAL_SEGMENT_SIZE "0" CACHE STRING
        "Set the initial segment size (use the internally defined value if 0 is specified)")

# ---------- Experimental options ---------- #
option(USE_PRIVATE_MAP_AND_PWRITE "Use the private map segment storage and pwrite to sync data" OFF)
option(USE_PRIVATE_MAP_AND_MSYNC_DIFF "Use the private map segment storage and msync to sync data" OFF)
option(USE_PRIVATE_MAP_AND_MSYNC_PAGEMAP "Use the private map segment storage and msync to sync data by querying /proc/self/pagemap" OFF)
set(UMAP_ROOT "" CACHE PATH "UMap installed root directory")

option(ONLY_DOWNLOAD_GTEST "Only downloading Google Test" OFF)
option(SKIP_DOWNLOAD_GTEST "Skip downloading Google Test" OFF)
option(BUILD_NUMA "Build programs that require the NUMA policy library (numa.h)" OFF)
set(FREE_SMALL_OBJECT_SIZE_HINT "0" CACHE STRING
        "Try to free the associated pages and file space when objects equal to or larger than that is deallocated")

set(MAX_COPY_THREADS "0" CACHE STRING
        "The maximum number of threads to use to copy/clone files (use the internally defined value if 0 is specified)")
# -------------------------------------------------------------------------------- #

if (NOT CMAKE_BUILD_TYPE)
    set(CMAKE_BUILD_TYPE Release)
    message(STATUS "CMAKE_BUILD_TYPE is set as Release")
endif ()

# ---------- CPP ---------- #
if (RUN_BUILD_AND_TEST_WITH_CI)
    set(CMAKE_CXX_FLAGS "-w -pthread")
else ()
    set(CMAKE_CXX_FLAGS "-Wall -pthread")
endif ()

# Memo:
# On macOS and FreeBSD libc++ is the default standard library and the -stdlib=libc++ is not required.
# https://libcxx.llvm.org/docs/UsingLibcxx.html
if (CMAKE_CXX_COMPILER_ID MATCHES "Clang" AND
        NOT (CMAKE_CXX_COMPILER_ID MATCHES "Darwin" OR CMAKE_CXX_COMPILER_ID MATCHES "FreeBSD"))
    set(CMAKE_CXX_FLAGS "${CMAKE_CXX_FLAGS} -stdlib=libc++")
endif ()

# Debug
set(CMAKE_CXX_FLAGS_DEBUG "-O0 -g3 -Wextra")
if (Linux)
    set(CMAKE_CXX_FLAGS_DEBUG "${CMAKE_CXX_FLAGS_DEBUG} -pg")
endif ()

# Release
if (RUN_BUILD_AND_TEST_WITH_CI)
    set(CMAKE_CXX_FLAGS_RELEASE "-O3")
else ()
    set(CMAKE_CXX_FLAGS_RELEASE "-O3 -DNDEBUG")
endif ()

# Release with debug info
set(CMAKE_CXX_FLAGS_RELWITHDEBINFO "-g3 -Og")
if (Linux)
    set(CMAKE_CXX_FLAGS_RELWITHDEBINFO "${CMAKE_CXX_FLAGS_RELWITHDEBINFO} -pg")
endif ()

# ---------- C ---------- #
if (RUN_BUILD_AND_TEST_WITH_CI)
    set(CMAKE_C_FLAGS "-w -pthread")
else ()
    set(CMAKE_C_FLAGS "-Wall -pthread")
endif ()

# Debug
set(CMAKE_C_FLAGS_DEBUG "-O0 -g3 -Wextra")
if (Linux)
    set(CMAKE_C_FLAGS_DEBUG "${CMAKE_C_FLAGS_DEBUG} -pg")
endif ()

# Release
if (RUN_BUILD_AND_TEST_WITH_CI)
    set(CMAKE_C_FLAGS_RELEASE "-O3")
else ()
    set(CMAKE_C_FLAGS_RELEASE "-O3 -DNDEBUG")
endif ()

# Release with debug info
set(CMAKE_C_FLAGS_RELWITHDEBINFO "-g3 -Og")
if (Linux)
    set(CMAKE_C_FLAGS_RELWITHDEBINFO "${CMAKE_C_FLAGS_RELWITHDEBINFO} -pg")
endif ()

# ---------- MPI ---------- #
find_package(MPI)

# ---------- Configure Metall ---------- #
if (FREE_SMALL_OBJECT_SIZE_HINT GREATER 0)
    add_definitions(-DMETALL_FREE_SMALL_OBJECT_SIZE_HINT=${FREE_SMALL_OBJECT_SIZE_HINT})
    message(STATUS "Try to free space for objects >= ${FREE_SMALL_OBJECT_SIZE_HINT} bytes")
endif ()

if (VERBOSE_SYSTEM_SUPPORT_WARNING)
    add_definitions(-DMETALL_VERBOSE_SYSTEM_SUPPORT_WARNING)
    message(STATUS "Show compile time warning regarding system support")
endif ()

if (DISABLE_FREE_FILE_SPACE)
    add_definitions(-DMETALL_DISABLE_FREE_FILE_SPACE)
    message(STATUS "Disable freeing file space in Metall")
endif ()

if (DISABLE_SMALL_OBJECT_CACHE)
    add_definitions(-DMETALL_DISABLE_OBJECT_CACHE)
    message(STATUS "Disable small object cache")
endif ()

if (DEFAULT_VM_RESERVE_SIZE GREATER 0)
    add_definitions(-DMETALL_DEFAULT_VM_RESERVE_SIZE=${DEFAULT_VM_RESERVE_SIZE})
    message(STATUS "METALL_DEFAULT_VM_RESERVE_SIZE=${DEFAULT_VM_RESERVE_SIZE}")
endif ()

if (MAX_SEGMENT_SIZE GREATER 0)
    add_definitions(-DMETALL_MAX_SEGMENT_SIZE=${MAX_SEGMENT_SIZE})
    message(STATUS "METALL_MAX_SEGMENT_SIZE=${MAX_SEGMENT_SIZE}")
endif ()

if (INITIAL_SEGMENT_SIZE GREATER 0)
    add_definitions(-DMETALL_INITIAL_SEGMENT_SIZE=${INITIAL_SEGMENT_SIZE})
    message(STATUS "METALL_INITIAL_SEGMENT_SIZE=${INITIAL_SEGMENT_SIZE}")
endif ()

if (LOGGING)
    add_definitions(-DMETALL_ENABLE_LOGGING)
    message(STATUS "Enable logging")
endif()

if (USE_SORTED_BIN)
    add_definitions(-DMETALL_USE_SORTED_BIN)
    message(STATUS "Use VM space aware algorithm in the bin directory")
endif()

if (USE_PRIVATE_MAP_AND_MSYNC_DIFF)
    if (USE_PRIVATE_MAP_AND_MSYNC_DIFF AND UMAP_ROOT)
        message(FATAL_ERROR "USE_PRIVATE_MAP_AND_MSYNC and UMAP_ROOT options cannot coexist")
    endif()
    if (USE_PRIVATE_MAP_AND_MSYNC_DIFF AND USE_PRIVATE_MAP_AND_PWRITE)
        message(FATAL_ERROR "USE_PRIVATE_MAP_AND_MSYNC and USE_PRIVATE_MAP_AND_PWRITE options cannot coexist")
    endif()
    if (USE_PRIVATE_MAP_AND_MSYNC_DIFF AND USE_PRIVATE_MAP_AND_MSYNC_PAGEMAP)
        message(FATAL_ERROR "USE_PRIVATE_MAP_AND_MSYNC_DIFF and USE_PRIVATE_MAP_AND_MSYNC_PAGEMAP options cannot coexist")
    endif()
    add_definitions(-DMETALL_USE_PRIVATE_MAP_AND_MSYNC_DIFF)
    message(STATUS "Use the private map segment storage")
endif()

if (USE_PRIVATE_MAP_AND_PWRITE)
    if (USE_PRIVATE_MAP_AND_PWRITE AND UMAP_ROOT)
        message(FATAL_ERROR "USE_PRIVATE_MAP_AND_PWRITE and UMAP_ROOT options cannot coexist")
    endif()
    if (USE_PRIVATE_MAP_AND_MSYNC_DIFF AND USE_PRIVATE_MAP_AND_PWRITE)
        message(FATAL_ERROR "USE_PRIVATE_MAP_AND_MSYNC and USE_PRIVATE_MAP_AND_PWRITE options cannot coexist")
    endif()
    if (USE_PRIVATE_MAP_AND_MSYNC_PAGEMAP AND USE_PRIVATE_MAP_AND_PWRITE)
        message(FATAL_ERROR "USE_PRIVATE_MAP_AND_MSYNC and USE_PRIVATE_MAP_AND_PWRITE options cannot coexist")
    endif()
    add_definitions(-DMETALL_USE_PRIVATE_MAP_AND_PWRITE)
    message(STATUS "Use the private map segment storage")
endif()

<<<<<<< HEAD
if (USE_PRIVATE_MAP_AND_MSYNC_PAGEMAP)
    if (USE_PRIVATE_MAP_AND_MSYNC_PAGEMAP AND UMAP_ROOT)
        message(FATAL_ERROR "USE_PRIVATE_MAP_AND_PWRITE and UMAP_ROOT options cannot coexist")
    endif()
    if (USE_PRIVATE_MAP_AND_MSYNC_PAGEMAP AND USE_PRIVATE_MAP_AND_PWRITE)
        message(FATAL_ERROR "USE_PRIVATE_MAP_AND_MSYNC and USE_PRIVATE_MAP_AND_PWRITE options cannot coexist")
    endif()
    add_definitions(-DMETALL_USE_PRIVATE_MAP_AND_MSYNC_PAGEMAP)
    message(STATUS "Use the private map segment storage")
endif()
=======
if (MAX_COPY_THREADS GREATER 0)
    add_definitions(-DMETALL_MAX_COPY_THREADS=${MAX_COPY_THREADS})
    message(STATUS "METALL_MAX_COPY_THREADS=${MAX_COPY_THREADS}")
endif ()
>>>>>>> 1aefb870

# -------------------------------------------------------------------------------- #
# Document (Doxygen)
# -------------------------------------------------------------------------------- #
if (BUILD_DOC)
    include(build_doc)
    build_doc()
    if (BUILD_DOC_ONLY)
        return()
    endif ()
endif ()


# -------------------------------------------------------------------------------- #
# Executables
# -------------------------------------------------------------------------------- #
# Requirements for GCC
if (NOT RUN_BUILD_AND_TEST_WITH_CI)
    if (("${CMAKE_C_COMPILER_ID}" STREQUAL "GNU") OR ("${CMAKE_CXX_COMPILER_ID}" STREQUAL "GNU"))
        if (CMAKE_CXX_COMPILER_VERSION VERSION_LESS 8.1)
            message(FATAL_ERROR "GCC version must be at least 8.1")
        endif ()
    endif ()
endif ()


# ---------- Only downloading Google Test ---------- #
if (ONLY_DOWNLOAD_GTEST)
    add_subdirectory(test)
    return()
endif ()


# ---------- filesystem ---------- #
include(include_cxx_filesystem_library)
include_cxx_filesystem_library()

# Xcode 11 Beta Release Notes
# Clang now supports the C++17 <filesystem> library for iOS 13, macOS 10.15, watchOS 6, and tvOS 13. (50988273)
# https://developer.apple.com/documentation/xcode_release_notes/xcode_11_beta_release_notes?language=objc


# ---------- UMap ---------- #
if (UMAP_ROOT)
    if (USE_PRIVATE_MAP_AND_MSYNC AND UMAP_ROOT)
        message(FATAL_ERROR "USE_PRIVATE_MAP_AND_MSYNC and UMAP_ROOT options cannot coexist")
    endif()
    if (USE_PRIVATE_MAP_AND_PWRITE AND UMAP_ROOT)
        message(FATAL_ERROR "USE_PRIVATE_MAP_AND_PWRITE and UMAP_ROOT options cannot coexist")
    endif()
    include_directories(${UMAP_ROOT}/include)
    if (UNIX AND NOT APPLE)
        find_library(LIBUMAP NAMES umap PATHS ${UMAP_ROOT}/lib)
        if (LIBUMAP)
            link_libraries(${LIBUMAP})
            add_definitions(-DMETALL_USE_UMAP)
        else ()
            message(FATAL_ERROR "Cannot find UMap library")
        endif ()
    endif ()
endif ()


# ---------- Boost ---------- #
if (RUN_BUILD_AND_TEST_WITH_CI)
    find_package(Boost)
else ()
    find_package(Boost 1.64)
endif ()

if (Boost_FOUND)
    include_directories(${Boost_INCLUDE_DIRS})
    include_directories(include)

    add_subdirectory(src)
    add_subdirectory(example)

    if (BUILD_BENCH)
        add_subdirectory(bench)
    endif ()

    if (BUILD_TEST)
        if (RUN_LARGE_SCALE_TEST)
            add_definitions(-DMETALL_RUN_LARGE_SCALE_TEST)
            message(STATUS "Run large-scale tests")
        endif ()
        enable_testing()
        add_subdirectory(test)
    endif ()

    if (BUILD_VERIFICATION)
        add_subdirectory(verification)
    endif ()

else ()
    message(FATAL_ERROR "Can not find Boost C++ Libraries")
endif ()<|MERGE_RESOLUTION|>--- conflicted
+++ resolved
@@ -208,7 +208,6 @@
     message(STATUS "Use the private map segment storage")
 endif()
 
-<<<<<<< HEAD
 if (USE_PRIVATE_MAP_AND_MSYNC_PAGEMAP)
     if (USE_PRIVATE_MAP_AND_MSYNC_PAGEMAP AND UMAP_ROOT)
         message(FATAL_ERROR "USE_PRIVATE_MAP_AND_PWRITE and UMAP_ROOT options cannot coexist")
@@ -219,12 +218,11 @@
     add_definitions(-DMETALL_USE_PRIVATE_MAP_AND_MSYNC_PAGEMAP)
     message(STATUS "Use the private map segment storage")
 endif()
-=======
+
 if (MAX_COPY_THREADS GREATER 0)
     add_definitions(-DMETALL_MAX_COPY_THREADS=${MAX_COPY_THREADS})
     message(STATUS "METALL_MAX_COPY_THREADS=${MAX_COPY_THREADS}")
 endif ()
->>>>>>> 1aefb870
 
 # -------------------------------------------------------------------------------- #
 # Document (Doxygen)
